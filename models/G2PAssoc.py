--- conflicted
+++ resolved
@@ -2,12 +2,7 @@
 
 from models.Assoc import Assoc
 from utils.CurieUtil import CurieUtil
-<<<<<<< HEAD
 from conf import curie_map
-=======
-from utils.GraphUtils import GraphUtils
-import curie_map
->>>>>>> b83cf3bb
 
 
 class G2PAssoc(Assoc):
