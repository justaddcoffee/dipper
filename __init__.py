--- conflicted
+++ resolved
@@ -14,19 +14,7 @@
 from sources.NCBIGene import NCBIGene
 from sources.UCSCBands import UCSCBands
 
-
 source_to_class_map={
-<<<<<<< HEAD
-#    'hpoa' : HPOAnnotations, # ~3 min
-#   'zfin' : ZFIN,
-#    'omim' : OMIM,  #full file takes ~15 min, due to required throttling
-#    'biogrid' : BioGrid,  #interactions file takes <10 minutes
-#    'mgi' : MGI,
-#    'impc' : IMPC,
-#    'panther' : Panther,  #this takes a very long time, ~1hr to map 7 species-worth of associations
-#    'ncbigene' : NCBIGene,  #takes about 4 minutes to process 2 species
-    'bands' : UCSCBands
-=======
     'hpoa' : HPOAnnotations, # ~3 min
     'zfin' : ZFIN,
     'omim' : OMIM,  #full file takes ~15 min, due to required throttling
@@ -34,8 +22,8 @@
     'mgi' : MGI,
     'impc' : IMPC,
     'panther' : Panther,  #this takes a very long time, ~1hr to map 7 species-worth of associations
-    'ncbigene' : NCBIGene  #takes about 4 minutes to process 2 species
->>>>>>> 9d4f8d61
+    'ncbigene' : NCBIGene,  #takes about 4 minutes to process 2 species
+    'ucscbands' : UCSCBands
 }
 
 
@@ -61,15 +49,9 @@
     print("*******", source, "*******")
     source = source.lower()
     mysource = source_to_class_map[source]()
-<<<<<<< HEAD
-    mysource.fetch()
-    mysource.parse()
-    mysource.write(format='turtle')
-=======
     mysource.parse(args.limit)
     if args.parse_only is False:
         mysource.write(format='turtle')
->>>>>>> 9d4f8d61
     #status = mysource.verify()
 #    if status is not True:
 #        print('ERROR: Source',source,'did not pass verification tests.')
