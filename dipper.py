--- conflicted
+++ resolved
@@ -46,11 +46,8 @@
         'eom': EOM,  # Takes about 5 seconds.
         'coriell': Coriell,
         'clinvar': ClinVar,
-<<<<<<< HEAD
-        'monochrom': Monochrom
-=======
+        'monochrom': Monochrom,
         'kegg': KEGG
->>>>>>> c1aeb396
     }
 
     logger = logging.getLogger(__name__)
