--- conflicted
+++ resolved
@@ -50,7 +50,6 @@
         'derives_from': 'RO:0001000',
         'part_of': 'BFO:0000050',
         'mentions': 'IAO:0000142',
-<<<<<<< HEAD
         'model_of' : 'ERO:0000233',
         'has_gene_product' : 'RO:0002205',
         'existence_starts_at' : 'UBERON:existence_starts_at',
@@ -67,16 +66,6 @@
         'position' : 'faldo:position',
         'has_measurement' : 'IAO:0000004',
         'hours' : 'UO:0000032'
-=======
-        'model_of': 'ERO:0000233',
-        'has_gene_product': 'RO:0002205'
-    }
-
-    datatype_properties = {
-        'position': 'faldo:position',
-        'has_measurement': 'IAO:0000004',
-        'environment': 'GENO:0000099'
->>>>>>> 7f8397b2
     }
 
     properties = annotation_properties.copy()
