--- conflicted
+++ resolved
@@ -44,9 +44,7 @@
         'population' : 'GENO:0000110',  #collection of organisms; consider OBI:population or EFO:population
         'wildtype' : 'GENO:0000511',
         'reagent_targeted_gene': 'GENO:0000504',
-<<<<<<< HEAD
-        'biological_region' : 'SO:0001411'
-=======
+        'biological_region' : 'SO:0001411',
         'missense_variant': 'SO:0001583',
         'transcript': 'SO:0000233',
         'polypeptide': 'SO:0000104',
@@ -55,11 +53,10 @@
         'sequence_variant_causing_gain_of_function_of_polypeptide': 'SO:1000125',
         'sequence_variant_causing_inactive_catalytic_site': 'SO:1000120',
         'sequence_variant_affecting_polypeptide_function': 'SO:1000117',
-        'reference_nucleotide': 'GENO:reference_nucleotide', #Made up term
-        'reference_amino_acid': 'GENO:reference_amino_acid', #Made up term
-        'altered_nucleotide': 'GENO:altered_nucleotide', #Made up term
-        'results_in_amino_acid_change': 'GENO:results_in_amino_acid_change' #Made up term
->>>>>>> 1b0f8457
+        'reference_nucleotide': 'GENO:reference_nucleotide', #FIXME Made up term
+        'reference_amino_acid': 'GENO:reference_amino_acid', #FIXME Made up term
+        'altered_nucleotide': 'GENO:altered_nucleotide', #FIXME Made up term
+        'results_in_amino_acid_change': 'GENO:results_in_amino_acid_change' #FIXME Made up term
     }
 
     object_properties = {
@@ -77,7 +74,7 @@
         'is_allelotype_of': 'GENO:0000206',
         'has_genotype': 'GENO:0000222',
         'has_phenotype': 'RO:0002200',
-        'transcribed_to': 'SO:transcribed_to'
+        'transcribed_to': 'SO:transcribed_to'  #FIXME
     }
 
     zygosity = {
