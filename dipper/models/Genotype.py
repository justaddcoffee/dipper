import logging
import re
from dipper.models.Model import Model
from dipper.models.Family import Family
from dipper.graph.Graph import Graph
from dipper.models.GenomicFeature import makeChromID, makeChromLabel
from dipper.models.BiolinkVocabulary import BioLinkVocabulary as blv

__author__ = 'nlw'
LOG = logging.getLogger(__name__)


class Genotype():
    """
    These methods provide convenient methods to
    add items related to a genotype and it's parts to a supplied graph.
    They follow the patterns set out in
    GENO https://github.com/monarch-initiative/GENO-ontology.
    For specific sequence features,
    we use the GenomicFeature class to create them.

    """

    def __init__(self, graph):
        if isinstance(graph, Graph):
            self.graph = graph
        else:
            raise ValueError("{} is not a graph".format(graph))
        self.model = Model(self.graph)
        self.globaltt = self.graph.globaltt
        self.globaltcid = self.graph.globaltcid
        self.curie_map = self.graph.curie_map
        return

    def addGenotype(
            self, genotype_id, genotype_label,
            genotype_type=None,
            genotype_description=None
    ):
        """
        If a genotype_type is not supplied,
        we will default to 'intrinsic_genotype'
        :param genotype_id:
        :param genotype_label:
        :param genotype_type:
        :param genotype_description:
        :return:

        """
        if genotype_type is None:
            genotype_type = self.globaltt['intrinsic_genotype']

        self.model.addIndividualToGraph(
            genotype_id, genotype_label, genotype_type, genotype_description,
            ind_category=blv.Genotype.value
        )
        return

    def addAllele(
            self, allele_id, allele_label, allele_type=None,
            allele_description=None):
        """
        Make an allele object.
        If no allele_type is added, it will default to a geno:allele
        :param allele_id: curie for allele (required)
        :param allele_label: label for allele (required)
        :param allele_type: id for an allele type (optional,
        recommended SO or GENO class)
        :param allele_description: a free-text description of the allele
        :return:

        """

        # TODO should we accept a list of allele types?
        if allele_type is None:
            allele_type = self.globaltt['allele']  # TODO is this a good idea?
        self.model.addIndividualToGraph(
            allele_id, allele_label, allele_type, allele_description,
            ind_category=blv.SequenceVariant.value)

        return

    def addGene(
            self, gene_id, gene_label=None, gene_type=None, gene_description=None
    ):
        ''' genes are classes '''
        if gene_type is None:
            gene_type = self.globaltt['gene']
        self.model.addClassToGraph(gene_id, gene_label, gene_type, gene_description,
                                   class_category=blv.Gene.value)

        return

    def addConstruct(
            self, construct_id, construct_label, construct_type=None,
            construct_description=None,
            construct_category=None, construct_type_category=None):
        """
        :param construct_id:
        :param construct_label:
        :param construct_type:
        :param construct_description:
        :param construct_category: a biolink category CURIE for construct_id
        :param construct_type_category: a biolink category CURIE for construct_type
        :return:

        """
        # TODO add base type for construct
        # if (constrcut_type is None):
        #    constrcut_type=self.construct_base_type
        self.model.addIndividualToGraph(construct_id, construct_label,
                                        construct_type, construct_description,
                                        ind_category=construct_category,
                                        ind_type_category=construct_type_category)

        return

    def addDerivesFrom(self, child_id, parent_id,
                       child_category=None, parent_category=None):
        """
        We add a derives_from relationship between the child and parent id.
        Examples of uses include between:
        an allele and a construct or strain here,
        a cell line and it's parent genotype.  Adding the parent and child to
        the graph should happen outside of this function call to ensure graph
        integrity.
        :param child_id:
        :param parent_id:
        :return:

        """

        self.graph.addTriple(
            child_id, self.globaltt['derives_from'], parent_id,
            subject_category=child_category, object_category=parent_category)

        return

    def addSequenceDerivesFrom(self, child_id, parent_id,
                               child_category=blv.GenomicSequenceLocalization.value,
                               parent_category=None):
        self.graph.addTriple(
            child_id, self.globaltt['sequence_derives_from'], parent_id,
            subject_category=child_category, object_category=parent_category)

        return

    def addAlleleOfGene(self, allele_id, gene_id, rel_id=None):
        """
        We make the assumption here that if the relationship is not provided,
        it is a
        GENO:is_allele_of.

        Here, the allele should be a variant_locus, not a sequence alteration.
        :param allele_id:
        :param gene_id:
        :param rel_id:
        :return:

        """
        if rel_id is None:
            rel_id = self.globaltt["is_allele_of"]
        self.graph.addTriple(allele_id, rel_id, gene_id,
                             subject_category=blv.SequenceVariant.value,
                             object_category=blv.Gene.value)
        return

    def addAffectedLocus(
            self, allele_id, gene_id, rel_id=None):
        """
        We make the assumption here that if the relationship is not provided,
        it is a
        GENO:has_affected_feature.

        Here, the allele should be a variant_locus, not a sequence alteration.
        :param allele_id:
        :param gene_id:
        :param rel_id:
        :return:

        """
        if rel_id is None:
            rel_id = self.globaltt['has_affected_feature']
        self.graph.addTriple(allele_id, rel_id, gene_id,
                             subject_category=blv.SequenceVariant.value,
                             object_category=blv.Gene.value)
        return

    def addGeneProduct(
            self, sequence_id, product_id, product_label=None, product_type=None,
            sequence_category=blv.Gene.value, product_category=None):
        """
        Add gene/variant/allele has_gene_product relationship
        Can be used to either describe a gene to transcript relationship
        or gene to protein
        :param sequence_id:
        :param product_id:
        :param product_label:
        :param product_type:
        :param sequence_category: a biolink category CURIE for sequence_id [blv.Gene.value]
        :param product_category: a biolink category CURIE for product_id
        :return:

        """
        if product_label is not None and product_type is not None:
            self.model.addIndividualToGraph(
                product_id, product_label, product_type,
                ind_category=product_category)
        self.graph.addTriple(
            sequence_id, self.globaltt['has gene product'], product_id,
            subject_category=sequence_category, object_category=product_category)

        return

    def addPolypeptide(
            self, polypeptide_id, polypeptide_label=None,
            transcript_id=None, polypeptide_type=None):
        """
        :param polypeptide_id:
        :param polypeptide_label:
        :param polypeptide_type:
        :param transcript_id:
        :return:

        """
        if polypeptide_type is None:
            polypeptide_type = self.globaltt['polypeptide']
        self.model.addIndividualToGraph(
            polypeptide_id, polypeptide_label, polypeptide_type)
        if transcript_id is not None:
            self.graph.addTriple(
                transcript_id, self.globaltt['translates_to'], polypeptide_id,
                subject_category=blv.Transcript.value,
                object_category=blv.Protein.value)

        return

    def addPartsToVSLC(
            self, vslc_id, allele1_id, allele2_id, zygosity_id=None,
            allele1_rel=None, allele2_rel=None):
        """
        Here we add the parts to the VSLC.  While traditionally alleles
        (reference or variant loci) are traditionally added, you can add any
        node (such as sequence_alterations for unlocated variations) to a vslc
        if they are known to be paired.  However, if a sequence_alteration's
        loci is unknown, it probably should be added directly to the GVC.
        :param vslc_id:
        :param allele1_id:
        :param allele2_id:
        :param zygosity_id:
        :param allele1_rel:
        :param allele2_rel:
        :return:

        """

        # vslc has parts allele1/allele2

        if allele1_id is not None:
            self.addParts(allele1_id, vslc_id, allele1_rel,
                          part_category=blv.SequenceVariant.value,
                          parent_category=blv.SequenceVariant.value)
        if allele2_id is not None and allele2_id.strip() != '':
            self.addParts(allele2_id, vslc_id, allele2_rel,
                          part_category=blv.SequenceVariant.value,
                          parent_category=blv.SequenceVariant.value)

        # figure out zygosity if it's not supplied
        if zygosity_id is None:
            if allele1_id == allele2_id:
                zygosity_id = self.globaltt['homozygous']
            else:
                zygosity_id = self.globaltt['heterozygous']

        if zygosity_id is not None:
            self.graph.addTriple(vslc_id, self.globaltt['has_zygosity'], zygosity_id,
                                 subject_category=blv.SequenceVariant.value,
                                 object_category=blv.Zygosity.value)

        return

    def addVSLCtoParent(self, vslc_id, parent_id,
                        part_category=blv.SequenceVariant.value,
                        parent_category=None):
        """
        The VSLC can either be added to a genotype or to a GVC.
        The vslc is added as a part of the parent.
        :param vslc_id:
        :param parent_id:
        :param part_category: a biolink category CURIE for part
        :param parent_category: a biolink category CURIE for parent
        :return:
        """

        self.addParts(vslc_id, parent_id, self.globaltt['has_variant_part'],
                      part_category=part_category,
                      parent_category=parent_category)

        return

    def addParts(self, part_id, parent_id, part_relationship=None,
                 part_category=None, parent_category=None):
        """
        This will add a has_part (or subproperty) relationship between
        a parent_id and the supplied part.
        By default the relationship will be BFO:has_part,
        but any relationship could be given here.
        :param part_id:
        :param parent_id:
        :param part_relationship:
        :param part_category: a biolink vocab curie for part_id
        :param parent_category: a biolink vocab curie for parent_id
        :return:

        """
        if part_relationship is None:
            part_relationship = self.globaltt['has_part']
        # Fail loudly if parent or child identifiers are None
        if parent_id is None:
            raise TypeError('Attempt to pass None as parent')
        elif part_id is None:
            raise TypeError('Attempt to pass None as child')
        elif part_relationship is None:
            part_relationship = self.globaltt['has_part']

        self.graph.addTriple(parent_id, part_relationship, part_id,
                             subject_category=parent_category,
                             object_category=part_category)

        return

    def addSequenceAlteration(self, sa_id, sa_label, sa_type=None, sa_description=None):

        if sa_type is None:
            sa_type = self.globaltt['sequence_alteration']

        self.model.addIndividualToGraph(sa_id, sa_label, sa_type, sa_description,
                                        ind_category=blv.SequenceVariant.value)

        return

    def addSequenceAlterationToVariantLocus(self, sa_id, vl_id):
        self.addParts(sa_id, vl_id, self.globaltt['has_variant_part'],
                      part_category=blv.SequenceVariant.value,
                      parent_category=blv.Gene.value)  # can't find a locus blv entity
        return

    def addGenomicBackground(
            self, background_id, background_label, background_type=None,
            background_description=None):
        if background_type is None:
            background_type = self.globaltt['genomic_background']
        self.model.addIndividualToGraph(
            background_id, background_label, background_type,
            background_description,
            ind_category=blv.PopulationOfIndividualOrganisms.value)

        return

    def addGenomicBackgroundToGenotype(
            self, background_id, genotype_id, background_type=None):
        if background_type is None:
            background_type = self.globaltt['genomic_background']
        self.model.addType(background_id, background_type,
                           subject_category=
                           blv.PopulationOfIndividualOrganisms.value)
        self.addParts(
            background_id, genotype_id, self.globaltt['has_reference_part'],
            part_category=blv.PopulationOfIndividualOrganisms.value,
            parent_category=blv.Genotype.value
        )

        return

    def addTaxon(self, taxon_id, genopart_id, genopart_category=None):
        """
        The supplied geno part will have the specified taxon added with
        RO:in_taxon relation.
        Generally the taxon is associated with a genomic_background,
        but could be added to any genotype part (including a gene,
        regulatory element, or sequence alteration).
        :param taxon_id:
        :param genopart_id:
        :param genopart_category: a biolink term for genopart_id
        :return:

        """
        self.graph.addTriple(
            genopart_id, self.globaltt['in taxon'], taxon_id,
            subject_category=genopart_category,
            object_category=blv.OrganismTaxon.value)

        return

    def addGeneTargetingReagentToGenotype(self, reagent_id, genotype_id):

        """
        Add genotype has_variant_part reagent_id. For example, add a morphant
        reagent thingy to the genotype, assuming it's a extrinsic_genotype
        Also a triple to assign biolink categories to genotype and reagent.
        :param reagent_id
        :param genotype_id
        :return:

        """
        self.graph.addTriple(
            genotype_id, self.globaltt['has_variant_part'], reagent_id,
            subject_category=blv.Genotype.value,
            object_category=blv.ChemicalSubstance.value)

        return

    def addGeneTargetingReagent(
            self, reagent_id, reagent_label, reagent_type, gene_id,
            description=None, reagent_category=blv.ChemicalSubstance.value):
        """
        Here, a gene-targeting reagent is added.
        The actual targets of this reagent should be added separately.
        :param reagent_id:
        :param reagent_label:
        :param reagent_type:

        :return:

        """

        # TODO add default type to reagent_type
        self.model.addIndividualToGraph(
            reagent_id, reagent_label, reagent_type, description)

        self.graph.addTriple(reagent_id, self.globaltt['targets_gene'], gene_id,
                             subject_category=reagent_category,
                             object_category=blv.Gene.value)

        return

    def addReagentTargetedGene(
            self, reagent_id, gene_id, targeted_gene_id=None,
            targeted_gene_label=None, description=None,
            reagent_category=blv.ChemicalSubstance.value):
        """
        This will create the instance of a gene that is targeted by a molecular
        reagent (such as a morpholino or rnai).
        If an instance id is not supplied,
        we will create it as an anonymous individual which is of the type
        GENO:reagent_targeted_gene.
        We will also add the targets relationship between the reagent and
        gene class.

        <targeted_gene_id> a GENO:reagent_targeted_gene
        rdf:label targeted_gene_label
        dc:description description
        <reagent_id> GENO:targets_gene <gene_id>

        :param reagent_id:
        :param gene_id:
        :param targeted_gene_id:
        :param reagent_category: a biolink category CURIE for reagent_id
        :return:

        """

        # akin to a variant locus
        if targeted_gene_id is None:
            targeted_gene_id = '_' + gene_id + '-' + reagent_id
            targeted_gene_id = targeted_gene_id.replace(":", "")
        self.model.addIndividualToGraph(
            targeted_gene_id, targeted_gene_label,

            self.globaltt['reagent_targeted_gene'], description)

        if gene_id is not None:
            self.graph.addTriple(
                targeted_gene_id, self.globaltt['is_expression_variant_of'],
                gene_id, subject_category=blv.Gene.value,
                object_category=blv.Gene.value)

        self.graph.addTriple(
            targeted_gene_id, self.globaltt['is_targeted_by'], reagent_id,
            subject_category=blv.Gene.value,
            object_category=reagent_category)

        return

    def addTargetedGeneSubregion(
            self, tgs_id, tgs_label, tgs_type=None, tgs_description=None):
        if tgs_type is None:
            tgs_type = self.globaltt['targeted_gene_subregion']

        self.model.addIndividualToGraph(tgs_id, tgs_label, tgs_type, tgs_description,
                                        ind_category=
                                        blv.GenomicSequenceLocalization.value)

    def addMemberOfPopulation(self, member_id, population_id):
        self.graph.addTriple(
            population_id, self.globaltt['has_member_with_allelotype'], member_id,
            subject_category=blv.PopulationOfIndividualOrganisms.value,
            object_category=blv.IndividualOrganism.value)
        return

    def addTargetedGeneComplement(
            self, tgc_id, tgc_label, tgc_type=None, tgc_description=None):
        if tgc_type is None:
            tgc_type = self.globaltt['targeted_gene_complement']
        self.model.addIndividualToGraph(tgc_id, tgc_label, tgc_type, tgc_description,
                                        ind_id=blv.GeneGrouping.value)

        return

    def addGenome(self, taxon_num, taxon_label=None, genome_id=None):
        ncbitaxon = 'NCBITaxon:' + taxon_num
        if taxon_label is None:
            if ncbitaxon in self.globaltcid:
                taxon_label = self.globaltcid[ncbitaxon]
            else:
                logging.warning('Add ' + ncbitaxon + ' to global translation table')
                taxon_label = taxon_id
        elif ncbitaxon in self.globaltcid and taxon_label != self.globaltcid[ncbitaxon]:
            logging.warning(
                '"' + self.globaltcid[ncbitaxon] + '" may need updating from "' +
                taxon_label + '" in global translation table')
            logging.warning(
                '"' + taxon_label + '": " ' + self.globaltcid[ncbitaxon] + '"' +
                ' may need to be added to a local translation table')

        genome_label = taxon_label + ' genome'
<<<<<<< HEAD
        genome_id = self.makeGenomeID(taxon_id)
        self.model.addClassToGraph(genome_id, genome_label, self.globaltt['genome'],
                                   class_category=blv.Genome.value)
=======
        if genome_id is None:
            genome_id = self.makeGenomeID(taxon_num)
        self.model.addClassToGraph(genome_id, genome_label, self.globaltt['genome'])
>>>>>>> cff0d012

        return

    def addReferenceGenome(self, build_id, build_label, taxon_id):
        genome_id = self.makeGenomeID(taxon_id)
        self.model.addIndividualToGraph(
            build_id, build_label, self.globaltt['reference_genome'],
            blv.GenomeBuild.value)
        self.model.addType(build_id, genome_id,
                           subject_category=blv.GenomeBuild.value,
                           subject_type_category=blv.Genome.value)
        if re.match(r'[0-9]+', taxon_id):
            taxon_id = 'NCBITaxon:' + taxon_id
        self.addTaxon(taxon_id, build_id, genopart_category=blv.GenomeBuild.value)

        return

    @staticmethod
    def makeGenomeID(taxon_id):
        # scrub off the taxon prefix.  put it in base space
        # TODO: revisit as yet another BNODE?
        # should never be called if a real genome iri exists
        # should create the opaque bode and label together
        # genome_id = re.sub(r'.*\:', '_:', taxon_id) + 'genome'
        genome_id = '_:' + taxon_id + 'genome'
        return genome_id

    def addChromosome(
            self, chrom, tax_id, tax_label=None, build_id=None, build_label=None):
        """
        if it's just the chromosome, add it as an instance of a SO:chromosome,
        and add it to the genome. If a build is included,
        punn the chromosome as a subclass of SO:chromsome, and make the
        build-specific chromosome an instance of the supplied chr.
        The chr then becomes part of the build or genome.
        """
        family = Family(self.graph)
        # first, make the chromosome class, at the taxon level
        chr_id = makeChromID(str(chrom), tax_id)
        if tax_label is not None:
            chr_label = makeChromLabel(chrom, tax_label)
        else:
            chr_label = makeChromLabel(chrom)
        genome_id = self.makeGenomeID(tax_id)
        self.model.addClassToGraph(chr_id, chr_label, self.globaltt['chromosome'],
                                   class_category=blv.GenomicEntity.value)
        self.addTaxon(tax_id, genome_id,
                      genopart_category=blv.Genome.value)  # add the taxon to the genome

        if build_id is not None:
            # the build-specific chromosome
            chrinbuild_id = makeChromID(chrom, build_id)
            if build_label is None:
                build_label = build_id
            chrinbuild_label = makeChromLabel(chrom, build_label)
            # add the build-specific chromosome as an instance of the chr class

            self.model.addIndividualToGraph(chrinbuild_id, chrinbuild_label, chr_id,
                                            ind_category=blv.GenomicEntity.value,
                                            ind_type_category=blv.GenomicEntity.value)

            # add the build-specific chromosome
            # as a member of the build (both ways)
            family.addMember(build_id, chrinbuild_id,
                             group_category=blv.GenomeBuild.value,
                             member_category=blv.GenomicEntity.value)
            family.addMemberOf(chrinbuild_id, build_id,
                               member_category=blv.GenomicEntity.value,
                               group_category=blv.GenomeBuild.value)

        return

    def addChromosomeClass(self, chrom_num, taxon_id, taxon_label):
        taxon = re.sub('NCBITaxon:', '', taxon_id)
        # the chrom class (generic) id
        chrom_class_id = makeChromID(chrom_num, taxon, 'CHR')
        chrom_class_label = makeChromLabel(chrom_num, taxon_label)
        self.model.addClassToGraph(
            chrom_class_id, chrom_class_label, self.globaltt['chromosome'],
            class_category=blv.GenomicEntity.value)

        return

    def addChromosomeInstance(
            self, chr_num, reference_id, reference_label, chr_type=None):
        """
        Add the supplied chromosome as an instance within the given reference
        :param chr_num:
        :param reference_id: for example, a build id like UCSC:hg19
        :param reference_label:
        :param chr_type: this is the class that this is an instance of.
        typically a genome-specific chr

        :return:

        """
        family = Family(self.graph)
        chr_id = makeChromID(str(chr_num), reference_id, 'MONARCH')
        chr_label = makeChromLabel(str(chr_num), reference_label)

        self.model.addIndividualToGraph(chr_id, chr_label, self.globaltt['chromosome'],
                                        ind_category=blv.GenomicEntity.value)
        if chr_type is not None:
            self.model.addType(chr_id, chr_type,
                               subject_category=blv.GenomicEntity.value)

        # add the build-specific chromosome
        # as a member of the build  (both ways)
        family.addMember(reference_id, chr_id,
                         group_category=blv.GenomeBuild.value,
                         member_category=blv.GenomicEntity.value)
        family.addMemberOf(chr_id, reference_id,
                           member_category=blv.GenomicEntity.value,
                           group_category=blv.GenomeBuild.value) # usage dependent,todo:omit

        return

    @staticmethod
    def make_variant_locus_label(gene_label, allele_label):
        if gene_label is None:
            gene_label = ''
        label = gene_label.strip()+'<' + allele_label.strip() + '>'

        return label

    def make_vslc_label(self, gene_label, allele1_label, allele2_label):
        """
        Make a Variant Single Locus Complement (VSLC) in monarch-style.
        :param gene_label:
        :param allele1_label:
        :param allele2_label:
        :return:
        """

        vslc_label = ''

        if gene_label is None and allele1_label is None and allele2_label is None:
            LOG.error("Not enough info to make vslc label")
            return None

        top = self.make_variant_locus_label(gene_label, allele1_label)
        bottom = ''
        if allele2_label is not None:
            bottom = self.make_variant_locus_label(gene_label, allele2_label)

        vslc_label = '/'.join((top, bottom))

        return vslc_label

    def make_experimental_model_with_genotype(
            self, genotype_id, genotype_label, taxon_id, taxon_label):

        animal_id = '-'.join((taxon_id, 'with', genotype_id))
        animal_id = re.sub(r':', '', animal_id)
        animal_id = '_:'+animal_id

        animal_label = ' '.join((genotype_label, taxon_label))
        self.model.addIndividualToGraph(animal_id, animal_label, taxon_id,
                                        ind_category=blv.IndividualOrganism.value,
                                        ind_type_category=blv.OrganismTaxon.value)
        self.graph.addTriple(
            animal_id, self.globaltt['has_genotype'], genotype_id,
            subject_category=blv.IndividualOrganism.value,
            object_category=blv.Genotype.value)
        return animal_id<|MERGE_RESOLUTION|>--- conflicted
+++ resolved
@@ -524,15 +524,11 @@
                 ' may need to be added to a local translation table')
 
         genome_label = taxon_label + ' genome'
-<<<<<<< HEAD
-        genome_id = self.makeGenomeID(taxon_id)
+
+        if genome_id is None:
+            genome_id = self.makeGenomeID(taxon_num)
         self.model.addClassToGraph(genome_id, genome_label, self.globaltt['genome'],
                                    class_category=blv.Genome.value)
-=======
-        if genome_id is None:
-            genome_id = self.makeGenomeID(taxon_num)
-        self.model.addClassToGraph(genome_id, genome_label, self.globaltt['genome'])
->>>>>>> cff0d012
 
         return
 
