__author__ = 'nlw'

from rdflib import RDF
import logging

from dipper.utils.GraphUtils import GraphUtils
from dipper import curie_map
from dipper.models.GenomicFeature import Feature, makeChromID, makeChromLabel
import re

logger = logging.getLogger(__name__)


class Genotype():
    """
    These methods provide convenient methods to add items related to a genotype and it's parts to a supplied graph.
    They follow the patterns set out in GENO https://github.com/monarch-initiative/GENO-ontology.
    For specific sequence features, we use the GenomicFeature class to create them.
    """

    # special genotype parts mapped to their GENO and SO classes that we explicitly reference here
    genoparts = {
        'intrinsic_genotype': 'GENO:0000000',
        'extrinsic_genotype': 'GENO:0000524',
        'effective_genotype': 'GENO:0000525',
        'genomic_background': 'GENO:0000611',
        'genomic_variation_complement': 'GENO:0000009',
        'variant_single_locus_complement': 'GENO:0000030',
        'variant_locus': 'GENO:0000002',
        'reference_locus': 'GENO:0000036',
        'allele': 'GENO:0000008',
        'gene': 'SO:0000704',
        'QTL': 'SO:0000771',
        'transgene': 'SO:0000902',
        'pseudogene': 'SO:0000336',
        'cytogenetic marker': 'SO:0000341',
        'sequence_feature': 'SO:0000110',
        'sequence_alteration': 'SO:0001059',
        'insertion': 'SO:0000667',
        'deletion': 'SO:0000159',
        'substitution': 'SO:1000002',
        'duplication': 'SO:1000035',
        'translocation': 'SO:0000199',
        'inversion': 'SO:1000036',
        'tandem_duplication': 'SO:1000173',
        'point_mutation': 'SO:1000008',
        'population': 'GENO:0000110',  # collection of organisms; consider OBI:population or EFO:population
        'wildtype': 'GENO:0000511',
        'reagent_targeted_gene': 'GENO:0000504',
<<<<<<< HEAD
        'targeted_gene_subregion' : 'GENO:0000534',
        'targeted_gene_complement' : 'GENO:0000527',
        'biological_region' : 'SO:0001411',
=======
        'biological_region': 'SO:0001411',
>>>>>>> 7f8397b2
        'missense_variant': 'SO:0001583',
        'transcript': 'SO:0000233',
        'polypeptide': 'SO:0000104',
        'cDNA': 'SO:0000756',
        'sequence_variant_causing_loss_of_function_of_polypeptide': 'SO:1000118',
        'sequence_variant_causing_gain_of_function_of_polypeptide': 'SO:1000125',
        'sequence_variant_causing_inactive_catalytic_site': 'SO:1000120',
        'sequence_variant_affecting_polypeptide_function': 'SO:1000117'
    }

    object_properties = {
        'is_mutant_of': 'GENO:0000440',
        'derives_from': 'RO:0001000',
        'has_alternate_part': 'GENO:0000382',
        'has_reference_part': 'GENO:0000385',
        'in_taxon': 'RO:0002162',
        'has_zygosity': 'GENO:0000608',
        'is_sequence_variant_instance_of': 'GENO:0000408',  # links a alternate locus (instance) to a gene (class)
        'targets_instance_of': 'GENO:0000414',
        'is_reference_instance_of': 'GENO:0000610',
        'has_part': 'BFO:0000051',
        'has_member_with_allelotype': 'GENO:0000225',  # use this when relating populations
        'is_allelotype_of': 'GENO:0000206',
        'has_genotype': 'GENO:0000222',
        'has_phenotype': 'RO:0002200',
        'transcribed_to': 'RO:0002205',
        'translates_to': 'RO:0002513'
    }

    annotation_properties = {
        'reference_nucleotide': 'GENO:reference_nucleotide',  # Made up term
        'reference_amino_acid': 'GENO:reference_amino_acid',  # Made up term
        'altered_nucleotide': 'GENO:altered_nucleotide',  # Made up term
        'results_in_amino_acid_change': 'GENO:results_in_amino_acid_change'  # Made up term
    }

    zygosity = {
        'homoplasmic': 'GENO:0000602',
        'heterozygous': 'GENO:0000135',
        'indeterminate': 'GENO:0000137',
        'heteroplasmic': 'GENO:0000603',
        'hemizygous-y': 'GENO:0000604',
        'hemizygous-x': 'GENO:0000605',
        'homozygous': 'GENO:0000136',
        'hemizygous': 'GENO:0000606',
        'complex_heterozygous': 'GENO:0000402',
        'simple_heterozygous': 'GENO:0000458'
    }

    properties = object_properties.copy()
    properties.update(annotation_properties)

    def __init__(self, graph):

        self.gu = GraphUtils(curie_map.get())

        self.graph = graph

        self.gu.loadProperties(self.graph, self.object_properties, self.gu.OBJPROP)

        return

    def addGenotype(self, genotype_id, genotype_label, genotype_type=None, genotype_description=None):
        """
        If a genotype_type is not supplied, we will default to 'intrinsic_genotype'
        :param genotype_id:
        :param genotype_label:
        :param genotype_type:
        :param genotype_description:
        :return:
        """
        if genotype_type is None:
            genotype_type = self.genoparts['intrinsic_genotype']

        self.gu.addIndividualToGraph(self.graph, genotype_id, genotype_label, genotype_type, genotype_description)

        return

    def addAllele(self, allele_id, allele_label, allele_type=None, allele_description=None):
        """
        Make an allele object. If no allele_type is added, it will default to a geno:allele
        :param allele_id: curie for allele (required)
        :param allele_label: label for allele (required)
        :param allele_type: id for an allele type (optional, recommended SO or GENO class)
        :param allele_description: a free-text description of the allele
        :return:
        """
        # TODO should we accept a list of allele types?
        if (allele_type is None):
            allele_type = self.genoparts['allele']  #TODO is this a good idea?
        self.gu.addIndividualToGraph(self.graph, allele_id, allele_label, allele_type, allele_description)

        return

    def addGene(self, gene_id, gene_label, gene_type=None, gene_description=None):
        if (gene_type is None):
            gene_type = self.genoparts['gene']
        # genes are classes
        self.gu.addClassToGraph(self.graph, gene_id, gene_label, gene_type, gene_description)

        return

    def addConstruct(self, construct_id, construct_label, construct_type=None, construct_description=None):
        # TODO add base type for construct
        # if (constrcut_type is None):
        #    constrcut_type=self.construct_base_type
        self.gu.addIndividualToGraph(self.graph, construct_id, construct_label, construct_type, construct_description)

        return

    def addDerivesFrom(self, child_id, parent_id):
        """
        We add a derives_from relationship between the child and parent id.  Examples of uses include between:
        an allele and a construct or strain here, a cell line and it's parent genotype.  Adding the
        parent and child to the graph should happen outside of this function call to
        ensure graph integrity.
        :param child_id:
        :param parent_id:
        :return:
        """

        self.gu.addTriple(self.graph, child_id, self.properties['derives_from'], parent_id)

        return


    def addAlleleOfGene(self, allele_id, gene_id, rel_id=None):
        """
        We make the assumption here that if the relationship is not provided, it is a
        GENO:is_sequence_variant_instance_of
        :param allele_id:
        :param gene_id:
        :param rel_id:
        :return:
        """
        if (rel_id is None):
            rel_id = self.properties['is_sequence_variant_instance_of']
        self.gu.addTriple(self.graph, allele_id, rel_id, gene_id)
        return

    def addTranscript(self, variant_id, transcript_id, transcript_label=None, transcript_type=None):
        """
        Add gene/variant/allele transcribes_to relationship
        :param variant_id:
        :param transcript_id:
        :param transcript_label:
        :param transcript_type:
        :return:
        """
        self.gu.addIndividualToGraph(self.graph, transcript_id, transcript_label, transcript_type)
        self.gu.addTriple(self.graph, variant_id, self.properties['transcribed_to'], transcript_id)

        return

    def addPolypeptide(self, polypeptide_id, polypeptide_label=None, transcript_id=None, polypeptide_type=None, ):
        """
        :param polypeptide_id:
        :param polypeptide_label:
        :param polypeptide_type:
        :param transcript_id:
        :return:
        """
        if polypeptide_type is None:
            polypeptide_type = self.genoparts['polypeptide']
        self.gu.addIndividualToGraph(self.graph, polypeptide_id, polypeptide_label, polypeptide_type)
        if transcript_id is not None:
            self.gu.addTriple(self.graph, transcript_id, self.properties['translates_to'], polypeptide_id)

        return

<<<<<<< HEAD

    def addPartsToVSLC(self, vslc_id, allele1_id, allele2_id, zygosity_id=None, allele1_rel=None, allele2_rel=None):
=======
    def addPartsToVSLC(self, vslc_id, allele1_id, allele2_id, zygosity_id=None):
>>>>>>> 7f8397b2
        """
        Here we add the parts to the VSLC.  While traditionally alleles (reference or variant loci) are
        traditionally added, you can add any node (such as sequence_alterations for unlocated variations)
        to a vslc if they are known to be paired.  However, if a sequence_alteration's loci is unknown,
        it probably should be added directly to the GVC.
        :param vslc_id:
        :param allele1_id:
        :param allele2_id:
        :param zygosity_id:
        :param allele1_rel:
        :param allele2_rel:
        :return:
        """

        # vslc has parts allele1/allele2
        gu = self.gu

        vslc = gu.getNode(vslc_id)
        if allele1_id is not None:
            self.addParts(allele1_id, vslc_id, allele1_rel)
        if allele2_id is not None and allele2_id.strip() != '':
            self.addParts(allele2_id, vslc_id, allele2_rel)

        # figure out zygosity if it's not supplied
        if zygosity_id is None:
            if allele1_id == allele2_id:
                zygosity_id = self.zygosity['homozygous']
            else:
                zygosity_id = self.zygosity['heterozygous']

        if zygosity_id is not None:
            gu.addTriple(self.graph, vslc_id, self.properties['has_zygosity'], zygosity_id)

        return

    def addVSLCtoParent(self, vslc_id, parent_id):
        """
        The VSLC can either be added to a genotype or to a GVC.  The vslc is added as a part of the parent.
        :param vslc_id:
        :param parent_id:
        :return:
        """
        self.addParts(vslc_id, parent_id, self.properties['has_alternate_part'])

        return

    def addParts(self, part_id, parent_id, part_relationship=None):
        """
        This will add a has_part (or subproperty) relationship between a parent_id and the supplied part.
        By default the relationship will be BFO:has_part, but any relationship could be given here.
        :param part_id:
        :param parent_id:
        :param part_relationship:
        :return:
        """
        if part_relationship is None:
            part_relationship = self.properties['has_part']

        self.gu.addTriple(self.graph, parent_id, part_relationship, part_id)

        return

    def addSequenceAlteration(self, sa_id, sa_label, sa_type=None, sa_description=None):
        if sa_type is None:
            sa_type = self.genoparts['sequence_alteration']
        self.gu.addIndividualToGraph(self.graph, sa_id, sa_label, sa_type, sa_description)

        return

    def addSequenceAlterationToVariantLocus(self, sa_id, vl_id):
        self.addParts(sa_id, vl_id, self.properties['has_alternate_part'])
        return

    def addGenomicBackground(self, background_id, background_label, background_type=None, background_description=None):
        if background_type is None:
            background_type = self.genoparts['genomic_background']
        self.gu.addIndividualToGraph(self.graph, background_id, background_label, background_type, background_description)

        return

    def addGenomicBackgroundToGenotype(self, background_id, genotype_id):
        self.gu.addType(self.graph, background_id, self.genoparts['genomic_background'])
        self.addParts(background_id, genotype_id, self.object_properties['has_reference_part'])

        return

    def addTaxon(self, taxon_id, genopart_id):
        """
        The supplied geno part will have the specified taxon added with RO:in_taxon relation.
        Generally the taxon is associated with a genomic_background, but could be added to any
        genotype part (including a gene, regulatory element, or sequence alteration).
        :param taxon_id:
        :param genopart_id:
        :return:
        """
        in_taxon = self.gu.getNode(self.properties['in_taxon'])
        s = self.gu.getNode(genopart_id)
        self.graph.add((s, in_taxon, self.gu.getNode(taxon_id)))

        return

    def addGeneTargetingReagentToGenotype(self, reagent_id, genotype_id):
        # for example, add a morphant reagent thingy to the genotype, assuming it's a extrinsic_genotype

        return

    def addGeneTargetingReagent(self, reagent_id, reagent_label, reagent_type, description=None):
        """
        Here, a gene-targeting reagent is added.  The actual targets of this reagent should be added separately.
        :param reagent_id:
        :param reagent_label:
        :param reagent_type:
        :return:
        """
        # TODO add default type to reagent_type
        self.gu.addIndividualToGraph(self.graph, reagent_id, reagent_label, reagent_type, description)

        return

    def addReagentTargetedGene(self, reagent_id, gene_id, targeted_gene_id=None, targeted_gene_label=None,
                               description=None):
        """
        This will create the instance of a gene that is targeted by a molecular reagent (such as a morpholino or rnai).
        If an instance id is not supplied, we will create it as an anonymous individual which is of the
        type GENO:reagent_targeted_gene.  We will also add the targets relationship between the reagent and gene class.

        <targeted_gene_id> a GENO:reagent_targeted_gene
            rdf:label targeted_gene_label
            dc:description description
        <reagent_id> GENO:targets_instance_of <gene_id>

        :param reagent_id:
        :param gene_id:
        :param targeted_gene_id:
        :return:
        """

        # TODO is this a bad to assume the reagent is targeting at GENE specifically?
        # we are assuming that the reagent targets a GENE as opposed to any genomic feature.
        # but maybe that's not right, because i bet some reagents might target sequence_alterations.
        gu = self.gu
        targets = gu.getNode(self.properties['targets_instance_of'])
        self.graph.add((gu.getNode(reagent_id), targets, gu.getNode(gene_id)))

<<<<<<< HEAD
        # akin to a variant locus
        if (targeted_gene_id is None):
=======
        if targeted_gene_id is None:
>>>>>>> 7f8397b2
            targeted_gene_id = '_' + gene_id + '-' + reagent_id
        self.gu.addIndividualToGraph(self.graph, targeted_gene_id, targeted_gene_label,
                                     self.genoparts['reagent_targeted_gene'], description)

        return

<<<<<<< HEAD
    def addTargetedGeneSubregion(self, tgs_id, tgs_label, tgs_type=None, tgs_description=None):
        if tgs_type is None:
            tgs_type = self.genoparts['targeted_gene_subregion']
        self.gu.addIndividualToGraph(self.graph, tgs_id, tgs_label, tgs_type, tgs_description)

        return


    def addTargetedGeneComplement(self, tgc_id, tgc_label, tgc_type=None, tgc_description=None):
        if tgc_type is None:
            tgc_type = self.genoparts['targeted_gene_complement']
        self.gu.addIndividualToGraph(self.graph, tgc_id, tgc_label, tgc_type, tgc_description)

        return

    def addMemberOfPopulation(self,member_id,population_id):
        self.graph.add((self.gu.getNode(population_id),
                        self.gu.getNode(self.properties['has_member_with_allelotype']),
                        self.gu.getNode(member_id)))
=======
    def addMemberOfPopulation(self, member_id, population_id):
        self.gu.addTriple(self.graph, population_id,
                          self.properties['has_member_with_allelotype'], member_id)
>>>>>>> 7f8397b2

        return

    def addGenome(self, taxon_id, taxon_label=None):
        if taxon_label is None:
            taxon_label = taxon_id
        genome_label = taxon_label+' genome'
        genome_id = self.makeGenomeID(taxon_id)
        self.gu.addClassToGraph(self.graph, genome_id, genome_label, Feature.types['genome'])
        self.addTaxon(taxon_id, genome_id)

        return

    def addReferenceGenome(self, build_id, build_label, taxon_id):
        genome_id = self.makeGenomeID(taxon_id)
        self.gu.addIndividualToGraph(self.graph, build_id, build_label, Feature.types['reference_genome'])
        self.gu.addType(self.graph, build_id, genome_id)
        self.gu.addSubclass(self.graph, genome_id, build_id)

        return

    def makeGenomeID(self, taxon_id):
        # scrub off the taxon prefix.  put it in base space

        genome_id = re.sub('.*\:', ':', taxon_id) + 'genome'

        return genome_id

<<<<<<< HEAD
    def addChromosome(self,chr,tax_id,tax_label=None,build_id=None,build_label=None):
        #if it's just the chromosome, add it as an instance of a SO:chromosome, and add it to the genome.
        # if a build is included, punn the chromosome as a subclass of SO:chromosome, and
=======
    def addChromosome(self, chr, tax_id, tax_label=None, build_id=None, build_label=None):
        # if it's just the chromosome, add it as an instance of a SO:chromosome, and add it to the genome.
        # if a build is included, punn the chromosome as a subclass of SO:chromsome, and
>>>>>>> 7f8397b2
        # make the build-specific chromosome an instance of the supplied chr.  The chr then becomes part of the
        # build or genome.

        # first, make the chromosome class, at the taxon level
        chr_id = makeChromID(str(chr), tax_id)
        if tax_label is not None:
            chr_label = makeChromLabel(chr, tax_label)
        else:
            chr_label = makeChromLabel(chr)
        genome_id = self.makeGenomeID(tax_id)
<<<<<<< HEAD
        self.gu.addClassToGraph(self.graph,chr_id,chr_label,Feature.types['chromosome'])
        #add it as a member of the genome (both ways)
        self.gu.addMember(self.graph, genome_id, chr_id)
        self.gu.addMemberOf(self.graph, chr_id, genome_id)

        self.addTaxon(tax_id,genome_id)  #add the taxon to the genome
=======
        self.gu.addClassToGraph(self.graph, chr_id, chr_label, Feature.types['chromosome'])
        # add it as a member of the genome (both ways)
        self.gu.addMember(self.graph, genome_id, chr_id)
        self.gu.addMemberOf(self.graph, chr_id, genome_id)
>>>>>>> 7f8397b2

        self.addTaxon(tax_id, genome_id)  # add the taxon to the genome

        if build_id is not None:
            chrinbuild_id = makeChromID(chr, build_id)  # the build-specific chromosome
            if build_label is None:
                build_label = build_id
<<<<<<< HEAD
            chrinbuild_label = makeChromLabel(chr,build_label)
            #add the build-specific chromosome as an instance of the chr class
            self.gu.addIndividualToGraph(self.graph, chrinbuild_id, chrinbuild_label, chr_id)

            #add the build-specific chromosome as a member of the build  (both ways)
            self.gu.addMember(self.graph, build_id, chrinbuild_id)
            self.gu.addMemberOf(self.graph, chrinbuild_id, build_id)

        return

    def make_variant_locus_label(self, gene_label, allele_label):
        if gene_label is None:
            gene_label = ''
        label = gene_label.strip()+'<' + allele_label.strip() + '>'

        return label

    def make_vslc_label(self, gene_label, allele1_label, allele2_label):
        """
        Make a Variant Single Locus Complement (VSLC) in monarch-style.
        :param gene_label:
        :param allele1_label:
        :param allele2_label:
        :return:
        """
        vslc_label = ''

        if (gene_label is None and allele1_label is None and allele2_label is None):
            logger.error("Not enough info to make vslc label")
            return None

        top = self.make_variant_locus_label(gene_label, allele1_label)
        bottom = ''
        if allele2_label is not None:
            bottom = self.make_variant_locus_label(gene_label, allele2_label)

        vslc_label = '/'.join((top,bottom))
=======
            chrinbuild_label = makeChromLabel(chr, build_label)
            # add the build-specific chromosome as an instance of the chr class
            self.gu.addIndividualToGraph(self.graph, chrinbuild_id, chrinbuild_label, chr_id)

            # add the build-specific chromosome as a member of the build  (both ways)
            self.gu.addMember(self.graph, build_id, chrinbuild_id)
            self.gu.addMemberOf(self.graph, chrinbuild_id, build_id)
>>>>>>> 7f8397b2

        return vslc_label<|MERGE_RESOLUTION|>--- conflicted
+++ resolved
@@ -47,13 +47,9 @@
         'population': 'GENO:0000110',  # collection of organisms; consider OBI:population or EFO:population
         'wildtype': 'GENO:0000511',
         'reagent_targeted_gene': 'GENO:0000504',
-<<<<<<< HEAD
         'targeted_gene_subregion' : 'GENO:0000534',
         'targeted_gene_complement' : 'GENO:0000527',
         'biological_region' : 'SO:0001411',
-=======
-        'biological_region': 'SO:0001411',
->>>>>>> 7f8397b2
         'missense_variant': 'SO:0001583',
         'transcript': 'SO:0000233',
         'polypeptide': 'SO:0000104',
@@ -224,12 +220,8 @@
 
         return
 
-<<<<<<< HEAD
 
     def addPartsToVSLC(self, vslc_id, allele1_id, allele2_id, zygosity_id=None, allele1_rel=None, allele2_rel=None):
-=======
-    def addPartsToVSLC(self, vslc_id, allele1_id, allele2_id, zygosity_id=None):
->>>>>>> 7f8397b2
         """
         Here we add the parts to the VSLC.  While traditionally alleles (reference or variant loci) are
         traditionally added, you can add any node (such as sequence_alterations for unlocated variations)
@@ -374,24 +366,23 @@
         targets = gu.getNode(self.properties['targets_instance_of'])
         self.graph.add((gu.getNode(reagent_id), targets, gu.getNode(gene_id)))
 
-<<<<<<< HEAD
         # akin to a variant locus
         if (targeted_gene_id is None):
-=======
-        if targeted_gene_id is None:
->>>>>>> 7f8397b2
             targeted_gene_id = '_' + gene_id + '-' + reagent_id
         self.gu.addIndividualToGraph(self.graph, targeted_gene_id, targeted_gene_label,
                                      self.genoparts['reagent_targeted_gene'], description)
 
         return
 
-<<<<<<< HEAD
     def addTargetedGeneSubregion(self, tgs_id, tgs_label, tgs_type=None, tgs_description=None):
         if tgs_type is None:
             tgs_type = self.genoparts['targeted_gene_subregion']
         self.gu.addIndividualToGraph(self.graph, tgs_id, tgs_label, tgs_type, tgs_description)
 
+    def addMemberOfPopulation(self, member_id, population_id):
+        self.gu.addTriple(self.graph, population_id,
+                          self.properties['has_member_with_allelotype'], member_id)
+
         return
 
 
@@ -402,17 +393,6 @@
 
         return
 
-    def addMemberOfPopulation(self,member_id,population_id):
-        self.graph.add((self.gu.getNode(population_id),
-                        self.gu.getNode(self.properties['has_member_with_allelotype']),
-                        self.gu.getNode(member_id)))
-=======
-    def addMemberOfPopulation(self, member_id, population_id):
-        self.gu.addTriple(self.graph, population_id,
-                          self.properties['has_member_with_allelotype'], member_id)
->>>>>>> 7f8397b2
-
-        return
 
     def addGenome(self, taxon_id, taxon_label=None):
         if taxon_label is None:
@@ -439,15 +419,9 @@
 
         return genome_id
 
-<<<<<<< HEAD
-    def addChromosome(self,chr,tax_id,tax_label=None,build_id=None,build_label=None):
-        #if it's just the chromosome, add it as an instance of a SO:chromosome, and add it to the genome.
-        # if a build is included, punn the chromosome as a subclass of SO:chromosome, and
-=======
     def addChromosome(self, chr, tax_id, tax_label=None, build_id=None, build_label=None):
         # if it's just the chromosome, add it as an instance of a SO:chromosome, and add it to the genome.
         # if a build is included, punn the chromosome as a subclass of SO:chromsome, and
->>>>>>> 7f8397b2
         # make the build-specific chromosome an instance of the supplied chr.  The chr then becomes part of the
         # build or genome.
 
@@ -458,19 +432,10 @@
         else:
             chr_label = makeChromLabel(chr)
         genome_id = self.makeGenomeID(tax_id)
-<<<<<<< HEAD
-        self.gu.addClassToGraph(self.graph,chr_id,chr_label,Feature.types['chromosome'])
-        #add it as a member of the genome (both ways)
-        self.gu.addMember(self.graph, genome_id, chr_id)
-        self.gu.addMemberOf(self.graph, chr_id, genome_id)
-
-        self.addTaxon(tax_id,genome_id)  #add the taxon to the genome
-=======
         self.gu.addClassToGraph(self.graph, chr_id, chr_label, Feature.types['chromosome'])
         # add it as a member of the genome (both ways)
         self.gu.addMember(self.graph, genome_id, chr_id)
         self.gu.addMemberOf(self.graph, chr_id, genome_id)
->>>>>>> 7f8397b2
 
         self.addTaxon(tax_id, genome_id)  # add the taxon to the genome
 
@@ -478,12 +443,11 @@
             chrinbuild_id = makeChromID(chr, build_id)  # the build-specific chromosome
             if build_label is None:
                 build_label = build_id
-<<<<<<< HEAD
-            chrinbuild_label = makeChromLabel(chr,build_label)
-            #add the build-specific chromosome as an instance of the chr class
+            chrinbuild_label = makeChromLabel(chr, build_label)
+            # add the build-specific chromosome as an instance of the chr class
             self.gu.addIndividualToGraph(self.graph, chrinbuild_id, chrinbuild_label, chr_id)
 
-            #add the build-specific chromosome as a member of the build  (both ways)
+            # add the build-specific chromosome as a member of the build  (both ways)
             self.gu.addMember(self.graph, build_id, chrinbuild_id)
             self.gu.addMemberOf(self.graph, chrinbuild_id, build_id)
 
@@ -516,14 +480,5 @@
             bottom = self.make_variant_locus_label(gene_label, allele2_label)
 
         vslc_label = '/'.join((top,bottom))
-=======
-            chrinbuild_label = makeChromLabel(chr, build_label)
-            # add the build-specific chromosome as an instance of the chr class
-            self.gu.addIndividualToGraph(self.graph, chrinbuild_id, chrinbuild_label, chr_id)
-
-            # add the build-specific chromosome as a member of the build  (both ways)
-            self.gu.addMember(self.graph, build_id, chrinbuild_id)
-            self.gu.addMemberOf(self.graph, chrinbuild_id, build_id)
->>>>>>> 7f8397b2
 
         return vslc_label