import logging
import urllib
import csv
import http
import xml.etree.ElementTree as etree

from dipper.sources.Source import Source
from dipper.models.Model import Model
from dipper.models.Genotype import Genotype
from dipper.models.BiolinkVocabulary import BioLinkVocabulary as blv

LOG = logging.getLogger(__name__)
ENS_URL = 'uswest.ensembl.org'    # 'www.ensembl.org'


class Ensembl(Source):
    """
    This is the processing module for Ensembl.

    It only includes methods to acquire the equivalences between NCBIGene and
    ENSG ids using ENSEMBL's Biomart services.

    """

    files = {
        '9606': {'file': 'ensembl_9606.txt'},  # human
        '7955': {'file': 'ensembl_7955.txt'},  # fish
        '10090': {'file': 'ensembl_10090.txt'},  # mouse
        '28377': {'file': 'ensembl_28377.txt'},  #
        '3702': {'file': 'ensembl_3702.txt'},  #
        '9913': {'file': 'ensembl_9913.txt'},  #
        '6239': {'file': 'ensembl_6239.txt'},  #
        '9615': {'file': 'ensembl_9615.txt'},  #
        '9031': {'file': 'ensembl_9031.txt'},  #
        '44689': {'file': 'ensembl_44689.txt'},  #
        '7227': {'file': 'ensembl_7227.txt'},  #
        '9796': {'file': 'ensembl_9796.txt'},  #
        '9544': {'file': 'ensembl_9544.txt'},  #
        '13616': {'file': 'ensembl_13616.txt'},  #
        '9258': {'file': 'ensembl_9258.txt'},  #
        '9823': {'file': 'ensembl_9823.txt'},  #
        '10116': {'file': 'ensembl_10116.txt'},  #
        '4896': {'file': 'ensembl_4896.txt'},  #
        '31033': {'file': 'ensembl_31033.txt'},  #
        '8364': {'file': 'ensembl_8364.txt'},  #
        '4932': {'file': 'ensembl_4932.txt'},  #
    }
    columns = {
        "bmq_attributes": [  # to be sent
            "ensembl_gene_id",
            "external_gene_name",
            "description",
            "gene_biotype",
            "entrezgene_id",
            "ensembl_peptide_id",
            "uniprotswissprot",
            "hgnc_id",   # human only
        ],
        'bmq_headers': [  # to be recived
            'Gene stable ID',
            'Gene name',
            'Gene description',
            'Gene type',
            'NCBI gene ID',
            'Protein stable ID',
            'UniProtKB/Swiss-Prot ID',
            'HGNC ID',  # human only
        ]
    }

    def __init__(self, graph_type, are_bnodes_skolemized, tax_ids=None, gene_ids=None):
        super().__init__(
            graph_type,
            are_bnodes_skolemized,
            'ensembl',
            ingest_title='ENSEMBL',
            ingest_url='http://uswest.ensembl.org'
            # license_url=None,
            # data_rights=None,
            # file_handle=None
        )

        self.tax_ids = tax_ids
        self.gene_ids = gene_ids

        # Defaults
        if self.tax_ids is None:
            self.tax_ids = ['9606', '10090', '7955']

        self.tax_ids = [str(x) for x in self.tax_ids]  # for bare ints from commandline

        LOG.info('Have Taxon ID(s)  %s', self.tax_ids)

        self.gene_ids = []
        if 'gene' not in self.all_test_ids:
            LOG.warning("not configured with gene test ids.")
        else:
            self.gene_ids = self.all_test_ids['gene']

        LOG.setLevel(logging.INFO)

    def fetch(self, is_dl_forced=True):  # it is a database query... so no timestamps

        for txid in self.tax_ids:
            LOG.info("Fetching genes for %s", txid)
            loc_file = '/'.join((self.rawdir, 'ensembl_' + txid + '.txt'))

            # todo move into util?
            params = urllib.parse.urlencode(
                {'query': self._build_biomart_gene_query(txid)})
            conn = http.client.HTTPConnection(ENS_URL)
            conn.request("GET", '/biomart/martservice?' + params)
            resp = conn.getresponse()
            with open(loc_file, 'wb') as bin_writer:
                bin_writer.write(resp.read())

    def parse(self, limit=None):
        if limit is not None:
            LOG.info("Only parsing first %d rows", limit)

        if self.test_only:
            self.test_mode = True

        LOG.info("Parsing files...")

        for txid in self.tax_ids:
            self._process_genes(txid, limit)

        LOG.info("Done parsing files.")

    # this seems so un specific as to be a bit pointless
    # and will be deleted if there are no objections
    # def fetch_protein_list(self, taxon_id):
    #    """
    #    Fetch a list of proteins for a species in biomart
    #    :param taxid:
    #    :return: list
    #    """
    #    protein_list = list()
    #    att = ['ensembl_peptide_id', ]
    #
    #    params = urllib.parse.urlencode(
    #        {'query': self._build_biomart_gene_query(taxon_id, att)})
    #    conn = http.client.HTTPConnection(ENS_URL)
    #    conn.request("GET", '/biomart/martservice?' + params)
    #    response = conn.getresponse()
    #    header = next(response).rstrip().split('\t')
    #    for line in response:
    #        line = line.decode('utf-8').rstrip()
    #        row = line.split('\t')
    #        if len(row) != len(att):
    #            LOG.warning("Data error for p-list query on %d", taxon_id)
    #            continue
    #        protein_list.append(row[att.index('ensembl_peptide_id')])
    #    conn.close()
    #    return protein_list

    def fetch_protein_gene_map(self, taxon_id):
        """
        Fetch a mapping of ensembl_gene to proteins for a species in biomart
        :param taxid:
        :return: dict
        """
        # called in StringDB.py
        protein_dict = dict()
        col = ['ensembl_gene_id', 'ensembl_peptide_id']
        col_exp = [
            self.columns['bmq_headers'][
                self.columns['bmq_attributes'].index('ensembl_gene_id')],
            self.columns[
                'bmq_headers'][
                    self.columns['bmq_attributes'].index('ensembl_peptide_id')],
        ]
        raw_query = self._build_biomart_gene_query(taxon_id, col)
        params = urllib.parse.urlencode({'query': raw_query})

        conn = http.client.HTTPConnection(ENS_URL)
        conn.request("GET", '/biomart/martservice?' + params)
        response = conn.getresponse()
        line = next(response).decode('utf-8').rstrip()
        row = line.split('\t')

        line_num = 1
        if not self.check_fileheader(col_exp, row):
            pass  #

        for line in response:
            line = line.decode('utf-8').rstrip()
            row = line.split('\t')
            line_num += 1
            if len(row) != len(col):
                # LOG.warning('line %i is: %s', line_num, row)
                pass
            else:
                # string-test seems to expect the value as a list
                # protein_dict[row[1]] = [row[0]]
                protein_dict[row[col.index('ensembl_peptide_id')]] = row[
                    col.index('ensembl_gene_id')]

        conn.close()
        LOG.info(
            "length gene-protien dict for taxon: %s is %i", taxon_id, len(protein_dict))
        return protein_dict

    def fetch_uniprot_gene_map(self, taxon_id):
        """
        Fetch a dict of uniprot-gene  for a species in biomart
        :param taxid:
        :return: dict
        """
        # unused
        protein_dict = dict()
        col = ['uniprotswissprot', 'ensembl_gene_id']
        params = urllib.parse.urlencode(
            {'query': self._build_biomart_gene_query(taxon_id, col)})
        conn = http.client.HTTPConnection(ENS_URL)
        conn.request("GET", '/biomart/martservice?' + params)
        response = conn.getresponse()
        for line in response:
            line = line.decode('utf-8').rstrip()
            row = line.split('\t')
            if len(row) != len(col):
                continue
            protein_dict[
                row[col.index('uniprotswissprot')]] = row[col.index('ensembl_gene_id')]
        conn.close()
        return protein_dict

    def _build_biomart_gene_query(
            self, taxid, cols_to_fetch=list(columns['bmq_attributes'])):
        """
        Building url to fetch equivalent identifiers via Biomart Restful API.
        Documentation at
        http://uswest.ensembl.org/info/data/biomart/biomart_restful.html
        :param taxid:
        :param array of ensembl biomart attributes to include
        :return:

        """

        if taxid != '9606' and 'hgnc_id' in cols_to_fetch:
            cols_to_fetch.remove('hgnc_id')

        LOG.info('Fetching columns', cols_to_fetch)

        query_attributes = {
            "virtualSchemaName": "default", "formatter": "TSV", "header": "1",
            "uniqueRows": "1", "count": "0", "datasetConfigVersion": "0.6"}

        qry = etree.Element("Query", query_attributes)

        if taxid in self.localtt:
            object_attributes = {"name": self.localtt[taxid], "interface": "default"}
            dataset = etree.SubElement(qry, "Dataset", object_attributes)
            for col in cols_to_fetch:
                etree.SubElement(dataset, "Attribute", {"name": col})
            # is indent right?
            query = '<?xml version="1.0" encoding="UTF-8"?><!DOCTYPE Query>' \
                + etree.tostring(qry, encoding="unicode")
        else:
            LOG.warning("not finding taxon  %s in the local translation table", taxid)
            query = None

        return query

    def _process_genes(self, taxid, limit=None):
        if self.test_mode:
            graph = self.testgraph
        else:
            graph = self.graph

        model = Model(graph)
        geno = Genotype(graph)

        raw = '/'.join((self.rawdir, self.files[taxid]['file']))
        col = list(self.columns['bmq_attributes'])
        if taxid != '9606' and 'hgnc_id' in col:
            col.remove('hgnc_id')
        col_exp = [
            self.columns['bmq_headers'][self.columns['bmq_attributes'].index(x)]
            for x in col]

        LOG.info("Processing Ensembl genes for NCBITaxon:%s", taxid)
        with open(raw, 'r', encoding="utf8") as csvfile:
<<<<<<< HEAD
            filereader = csv.reader(csvfile, delimiter='\t')
            for row in filereader:
                if len(row) < 4:
                    LOG.warning("Too few columns in: " + str(row))
                    raise ValueError("Data error for file %s", raw)
                (ensembl_gene_id, external_gene_name, description, gene_biotype,
                 entrezgene, ensembl_peptide_id, uniprotswissprot) = row[0:7]

=======
            reader = csv.reader(csvfile, delimiter='\t')
            row = next(reader)
            if not self.check_fileheader(col_exp, row):
                pass
            for row in reader:
                ensembl_gene_id = row[col.index('ensembl_gene_id')]
                external_gene_name = row[col.index('external_gene_name')]
                description = row[col.index('description')].strip()
                gene_biotype = row[col.index('gene_biotype')].strip()
                entrezgene = row[col.index('entrezgene_id')].strip()
                ensembl_peptide_id = row[col.index('ensembl_peptide_id')].strip()
                uniprotswissprot = row[col.index('uniprotswissprot')].strip()
                hgnc_curie = None
>>>>>>> 3fbfb1c6
                # in the case of human genes, we also get the hgnc id,
                if taxid == '9606' and 'hgnc_id' in col:
                    hgnc_curie = row[col.index('hgnc_id')].strip()

                if self.test_mode and entrezgene != '' and \
                        entrezgene not in self.gene_ids:
                    continue

                gene_id = 'ENSEMBL:' + ensembl_gene_id
                entrez_curie = 'NCBIGene:{}'.format(entrezgene)

                if description == '':
                    description = None

                gene_type_id = self.resolve(
                    gene_biotype, mandatory=False,
                    default=self.globaltt['polypeptide'])

                model.addClassToGraph(
<<<<<<< HEAD
                    gene_id, external_gene_name, gene_type_id, description,
                    class_category=blv.Gene.value)
                model.addIndividualToGraph(peptide_curie, None, gene_type_id,
                                           ind_category=blv.Protein.value)
                model.addIndividualToGraph(uniprot_curie, None, gene_type_id,
                                           ind_category=blv.Protein.value)
=======
                    gene_id, external_gene_name, gene_type_id, description)
>>>>>>> 3fbfb1c6

                if entrezgene != '':
                    if taxid == '9606':
                        # Use HGNC for eq in human data
                        model.addXref(gene_id, entrez_curie,
                                      class_category=blv.Gene.value,
                                      xref_category=blv.Gene.value)
                    else:
<<<<<<< HEAD
                        model.addEquivalentClass(gene_id, entrez_curie,
                                                 subject_category=blv.Gene.value,
                                                 object_category=blv.Gene.value)
                if hgnc_id is not None and hgnc_id != '':
                    model.addEquivalentClass(gene_id, hgnc_id,
                                             subject_category=blv.Gene.value,
                                             object_category=blv.Gene.value)
                geno.addTaxon('NCBITaxon:'+taxid, gene_id)
                if ensembl_peptide_id != '':
                    geno.addGeneProduct(gene_id, peptide_curie,
                                        product_category=blv.Protein.value)
                    if uniprotswissprot != '':
                        geno.addGeneProduct(gene_id, uniprot_curie,
                                            product_category=blv.Protein.value)
                        model.addXref(peptide_curie, uniprot_curie,
                                      class_category=blv.Protein.value,
                                      xref_category=blv.Protein.value)
=======
                        model.addEquivalentClass(gene_id, entrez_curie)

                if hgnc_curie is not None and hgnc_curie != '':
                    model.addEquivalentClass(gene_id, hgnc_curie)
                geno.addTaxon('NCBITaxon:' + taxid, gene_id)
                if ensembl_peptide_id is not None and ensembl_peptide_id != '':
                    peptide_curie = 'ENSEMBL:{}'.format(ensembl_peptide_id)
                    model.addIndividualToGraph(peptide_curie, None, gene_type_id)
                    geno.addGeneProduct(gene_id, peptide_curie)
                    if uniprotswissprot != '':
                        uniprot_curie = 'UniProtKB:{}'.format(uniprotswissprot)
                        model.addIndividualToGraph(uniprot_curie, None, gene_type_id)
                        geno.addGeneProduct(gene_id, uniprot_curie)
                        model.addXref(peptide_curie, uniprot_curie)
>>>>>>> 3fbfb1c6

                if not self.test_mode and limit is not None and reader.line_num > limit:
                    break

    def getTestSuite(self):
        import unittest
        from tests.test_ensembl import EnsemblTestCase
        return unittest.TestLoader().loadTestsFromTestCase(EnsemblTestCase)<|MERGE_RESOLUTION|>--- conflicted
+++ resolved
@@ -282,16 +282,6 @@
 
         LOG.info("Processing Ensembl genes for NCBITaxon:%s", taxid)
         with open(raw, 'r', encoding="utf8") as csvfile:
-<<<<<<< HEAD
-            filereader = csv.reader(csvfile, delimiter='\t')
-            for row in filereader:
-                if len(row) < 4:
-                    LOG.warning("Too few columns in: " + str(row))
-                    raise ValueError("Data error for file %s", raw)
-                (ensembl_gene_id, external_gene_name, description, gene_biotype,
-                 entrezgene, ensembl_peptide_id, uniprotswissprot) = row[0:7]
-
-=======
             reader = csv.reader(csvfile, delimiter='\t')
             row = next(reader)
             if not self.check_fileheader(col_exp, row):
@@ -305,7 +295,7 @@
                 ensembl_peptide_id = row[col.index('ensembl_peptide_id')].strip()
                 uniprotswissprot = row[col.index('uniprotswissprot')].strip()
                 hgnc_curie = None
->>>>>>> 3fbfb1c6
+
                 # in the case of human genes, we also get the hgnc id,
                 if taxid == '9606' and 'hgnc_id' in col:
                     hgnc_curie = row[col.index('hgnc_id')].strip()
@@ -325,16 +315,8 @@
                     default=self.globaltt['polypeptide'])
 
                 model.addClassToGraph(
-<<<<<<< HEAD
                     gene_id, external_gene_name, gene_type_id, description,
                     class_category=blv.Gene.value)
-                model.addIndividualToGraph(peptide_curie, None, gene_type_id,
-                                           ind_category=blv.Protein.value)
-                model.addIndividualToGraph(uniprot_curie, None, gene_type_id,
-                                           ind_category=blv.Protein.value)
-=======
-                    gene_id, external_gene_name, gene_type_id, description)
->>>>>>> 3fbfb1c6
 
                 if entrezgene != '':
                     if taxid == '9606':
@@ -343,40 +325,33 @@
                                       class_category=blv.Gene.value,
                                       xref_category=blv.Gene.value)
                     else:
-<<<<<<< HEAD
                         model.addEquivalentClass(gene_id, entrez_curie,
                                                  subject_category=blv.Gene.value,
                                                  object_category=blv.Gene.value)
-                if hgnc_id is not None and hgnc_id != '':
-                    model.addEquivalentClass(gene_id, hgnc_id,
+  
+                if hgnc_curie is not None and hgnc_curie != '':
+                    model.addEquivalentClass(gene_id, hgnc_curie,
                                              subject_category=blv.Gene.value,
                                              object_category=blv.Gene.value)
-                geno.addTaxon('NCBITaxon:'+taxid, gene_id)
-                if ensembl_peptide_id != '':
+        
+                geno.addTaxon('NCBITaxon:' + taxid, gene_id,
+                              genopart_category=blv.Gene.value)
+          
+                if ensembl_peptide_id is not None and ensembl_peptide_id != '':
+                    peptide_curie = 'ENSEMBL:{}'.format(ensembl_peptide_id)
+                    model.addIndividualToGraph(peptide_curie, None, gene_type_id,
+                                               ind_category=blv.Protein.value)
                     geno.addGeneProduct(gene_id, peptide_curie,
                                         product_category=blv.Protein.value)
                     if uniprotswissprot != '':
+                        uniprot_curie = 'UniProtKB:{}'.format(uniprotswissprot)
+                        model.addIndividualToGraph(uniprot_curie, None, gene_type_id,
+                                                   ind_category=blv.Protein.value)
                         geno.addGeneProduct(gene_id, uniprot_curie,
                                             product_category=blv.Protein.value)
                         model.addXref(peptide_curie, uniprot_curie,
                                       class_category=blv.Protein.value,
                                       xref_category=blv.Protein.value)
-=======
-                        model.addEquivalentClass(gene_id, entrez_curie)
-
-                if hgnc_curie is not None and hgnc_curie != '':
-                    model.addEquivalentClass(gene_id, hgnc_curie)
-                geno.addTaxon('NCBITaxon:' + taxid, gene_id)
-                if ensembl_peptide_id is not None and ensembl_peptide_id != '':
-                    peptide_curie = 'ENSEMBL:{}'.format(ensembl_peptide_id)
-                    model.addIndividualToGraph(peptide_curie, None, gene_type_id)
-                    geno.addGeneProduct(gene_id, peptide_curie)
-                    if uniprotswissprot != '':
-                        uniprot_curie = 'UniProtKB:{}'.format(uniprotswissprot)
-                        model.addIndividualToGraph(uniprot_curie, None, gene_type_id)
-                        geno.addGeneProduct(gene_id, uniprot_curie)
-                        model.addXref(peptide_curie, uniprot_curie)
->>>>>>> 3fbfb1c6
 
                 if not self.test_mode and limit is not None and reader.line_num > limit:
                     break
