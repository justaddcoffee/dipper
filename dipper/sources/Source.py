import re
import hashlib
import os
import time
import logging
import urllib
import csv
from datetime import datetime
from stat import ST_CTIME, ST_SIZE

import yaml
from dipper.graph.RDFGraph import RDFGraph
from dipper.graph.StreamedGraph import StreamedGraph
from dipper.utils.GraphUtils import GraphUtils
from dipper.models.Model import Model
from dipper.models.Dataset import Dataset

LOG = logging.getLogger(__name__)
CHUNK = 16 * 1024  # read remote urls of unknown size in 16k chunks
USER_AGENT = "The Monarch Initiative (https://monarchinitiative.org/; " \
             "info@monarchinitiative.org)"


class Source:
    """
    Abstract class for any data sources that we'll import and process.
    Each of the subclasses will fetch() the data, scrub() it as necessary,
    then parse() it into a graph.  The graph will then be written out to
    a single self.name().<dest_fmt>  file.

    Also provides a means to marshal metadata in a consistent fashion

    Houses the global translation table (from ontology label to ontology term)
    so it may as well be used everywhere.

    """

    namespaces = {}
    files = {}

    def __init__(
            self,
            graph_type='rdf_graph',     # or streamed_graph
            are_bnodes_skized=False,    # typically True
            name=None,                  # identifier; make an IRI for nquads
            ingest_title=None,
            ingest_url=None,
            license_url=None,           # only if it is _our_ lic
            data_rights=None,           # external page that points to their current lic
            file_handle=None
    ):

        # pull in the common test identifiers
        self.all_test_ids = self.open_and_parse_yaml('../../resources/test_ids.yaml')

        self.graph_type = graph_type
        self.are_bnodes_skized = are_bnodes_skized
        self.ingest_url = ingest_url
        self.ingest_title = ingest_title
        self.localtt = self.load_local_translationtable(name)

        if name is not None:
            self.name = name.lower()
        elif self.whoami() is not None:
            self.name = self.whoami().lower()

        LOG.info("Processing Source \"%s\"", self.name)
        self.test_only = False
        self.path = ""
        # to be used to store a subset of data for testing downstream.
        self.triple_count = 0
        self.outdir = 'out'
        self.testdir = 'tests'
        self.rawdir = 'raw'
        self.rawdir = '/'.join((self.rawdir, self.name))
        self.testname = name + "_test"
        self.testfile = '/'.join((self.outdir, self.testname + ".ttl"))
        self.datasetfile = None

        # still need to pull in file suffix  -- this ia a curie not a url
        self.archive_url = 'MonarchArchive:' + 'ttl/' + self.name + '.ttl'

        # if raw data dir doesn't exist, create it
        if not os.path.exists(self.rawdir):
            os.makedirs(self.rawdir)
            pth = os.path.abspath(self.rawdir)
            LOG.info("creating raw directory for %s at %s", self.name, pth)

        # if output dir doesn't exist, create it
        if not os.path.exists(self.outdir):
            os.makedirs(self.outdir)
            pth = os.path.abspath(self.outdir)
            LOG.info("created output directory %s", pth)

        LOG.info("Creating Test graph %s", self.testname)
        # note: tools such as protoge need slolemized blank nodes
        self.testgraph = RDFGraph(True, self.testname)

        if graph_type == 'rdf_graph':
            graph_id = ':MONARCH_' + str(self.name) + "_" + \
                datetime.now().isoformat(' ').split()[0]

            LOG.info("Creating graph  %s", graph_id)
            self.graph = RDFGraph(are_bnodes_skized, graph_id)

        elif graph_type == 'streamed_graph':
            # need to expand on export formats
            dest_file = open(pth + '/' + name + '.nt', 'w')    # where is the close?
            self.graph = StreamedGraph(are_bnodes_skized, dest_file)
            # leave test files as turtle (better human readibility)
        else:
            LOG.error(
                "%s graph type not supported\n"
                "valid types: rdf_graph, streamed_graph", graph_type)

        # pull in global ontology mapping datastructures
        self.globaltt = self.graph.globaltt
        self.globaltcid = self.graph.globaltcid

        self.curie_map = self.graph.curie_map
        # self.prefix_base = {v: k for k, v in self.curie_map.items()}

        # will be set to True if the intention is
        # to only process and write the test data
        self.test_only = False
        self.test_mode = False

        # this may eventually support Bagits
        self.dataset = Dataset(
            self.archive_url,
            self.ingest_title,
            self.ingest_url,
            None,           # description
            license_url,    # only _OUR_ lic
            data_rights,    # tries to point to others lics
            graph_type,
            file_handle
        )

        for graph in [self.graph, self.testgraph]:
            self.declareAsOntology(graph)

    def fetch(self, is_dl_forced=False):
        """
        abstract method to fetch all data from an external resource.
        this should be overridden by subclasses
        :return: None

        """
        raise NotImplementedError

    def parse(self, limit):
        """
        abstract method to parse all data from an external resource,
        that was fetched in fetch() this should be overridden by subclasses
        :return: None

        """
        raise NotImplementedError

    def write(self, fmt='turtle', stream=None):
        """
        This convenience method will write out all of the graphs
        associated with the source.
        Right now these are hardcoded to be a single "graph"
        and a "src_dataset.ttl" and a "src_test.ttl"
        If you do not supply stream='stdout'
        it will default write these to files.

        In addition, if the version number isn't yet set in the dataset,
        it will be set to the date on file.
        :return: None

        """
        fmt_ext = {
            'rdfxml': 'xml',
            'turtle': 'ttl',
            'nt': 'nt',         # ntriples
            'nquads':  'nq',
            'n3': 'n3'          # notation3
        }

        # make the regular graph output file
        dest = None
        if self.name is not None:
            dest = '/'.join((self.outdir, self.name))
            if fmt in fmt_ext:
                dest = '.'.join((dest, fmt_ext.get(fmt)))
            else:
                dest = '.'.join((dest, fmt))
            LOG.info("Setting outfile to %s", dest)

            # make the dataset_file name, always format as turtle
            self.datasetfile = '/'.join(
                (self.outdir, self.name + '_dataset.ttl'))
            LOG.info("Setting dataset file to %s", self.datasetfile)

            if self.dataset is not None and self.dataset.version is None:
                self.dataset.set_version_by_date()
                LOG.info("No version for %s setting to date issued.", self.name)
        else:
            LOG.warning("No output file set. Using stdout")
            stream = 'stdout'

        gu = GraphUtils(None)

        # the  _dataset description is always turtle
        gu.write(self.dataset.getGraph(), 'turtle', filename=self.datasetfile)

        if self.test_mode:
            # unless we stop hardcoding, the test dataset is always turtle
            LOG.info("Setting testfile to %s", self.testfile)
            gu.write(self.testgraph, 'turtle', filename=self.testfile)

        # print graph out
        if stream is None:
            outfile = dest
        elif stream.lower().strip() == 'stdout':
            outfile = None
        else:
            LOG.error("I don't understand our stream.")
            return
        gu.write(self.graph, fmt, filename=outfile)

    def whoami(self):
        '''
            pointless convieniance
        '''
        LOG.info("Ingest is %s", self.name)

    @staticmethod
    def make_id(long_string, prefix='MONARCH'):
        """
        a method to create DETERMINISTIC identifiers
        based on a string's digest. currently implemented with sha1
        :param long_string:
        :return:

        """
        return ':'.join((prefix, Source.hash_id(long_string)))

    @staticmethod
    def hash_id(wordage):  # same as graph/GraphUtils.digest_id(wordage)
        """
        prepend 'b' to avoid leading with digit
        truncate to a 20 char sized word with a leading 'b'
        return truncated sha1 hash of string.

        by the birthday paradox;
            expect 50% chance of collision after 69 billion invocations
            however these are only hoped to be unique within a single file

        Consider reducing to 17 hex chars to fit in a 64 bit word
        16 discounting a leading constant
        gives a 50% chance of collision at about 4.3b billion unique input strings
        (currently _many_ orders of magnitude below that)

        :param long_string: str string to be hashed
        :return: str hash of id
        """
        return 'b' + hashlib.sha1(wordage.encode('utf-8')).hexdigest()[1:20]

    def checkIfRemoteIsNewer(self, remote, local, headers):
        """
        Given a remote file location, and the corresponding local file
        this will check the datetime stamp on the files to see if the remote
        one is newer.
        This is a convenience method to be used so that we don't have to
        re-fetch files that we already have saved locally
        :param remote: URL of file to fetch from remote server
        :param local: pathname to save file to locally
        :return: True if the remote file is newer and should be downloaded

        """
        LOG.info("Checking if remote file is newer than local \n(%s)", local)

        # check if local file exists
        # if no local file, then remote is newer
        if os.path.exists(local):
            LOG.info("Local File exists as %s", local)
        else:
            LOG.info("Local File does NOT exist as %s", local)
            return True

        # get remote file details
        if headers is None:
            headers = self._get_default_request_headers()

        req = urllib.request.Request(remote, headers=headers)
        LOG.info("Request header: %s", str(req.header_items()))

        response = urllib.request.urlopen(req)

        try:
            resp_headers = response.info()
            size = resp_headers.get('Content-Length')
            last_modified = resp_headers.get('Last-Modified')
        except urllib.error.URLError as err:
            resp_headers = None
            size = 0
            last_modified = None
            LOG.error(err)

        if size is not None and size != '':
            size = int(size)
        else:
            size = 0

        fstat = os.stat(local)
        LOG.info(
            "Local File date: %s",
            datetime.utcfromtimestamp(fstat[ST_CTIME]))

        if last_modified is not None:
            # Thu, 07 Aug 2008 16:20:19 GMT
            dt_obj = datetime.strptime(
                last_modified, "%a, %d %b %Y %H:%M:%S %Z")
            # get local file details

            # check date on local vs remote file
            if dt_obj > datetime.utcfromtimestamp(fstat[ST_CTIME]):
                # check if file size is different
                if fstat[ST_SIZE] < size:
                    LOG.info("New Remote File exists")
                    return True
                if fstat[ST_SIZE] > size:
                    LOG.warning("New Remote File exists but it is SMALLER")
                    return True
                # filesize is a fairly imperfect metric here
                LOG.info("New Remote fFle has same filesize--will not download")
        elif fstat[ST_SIZE] != size:
            LOG.info(
                "Remote File is %i  \t Local File is %i", size, fstat[ST_SIZE])
            return True

        return False

    def get_files(self, is_dl_forced, files=None):
        """
        Given a set of files for this source, it will go fetch them, and
        set a default version by date.  If you need to set the version number
        by another method, then it can be set again.
        :param is_dl_forced - boolean
        :param files dict - override instance files dict
        :return: None
        """

        fstat = None
        if files is None:
            files = self.files
        for fname in files:
            headers = None
            filesource = files[fname]
            if 'headers' in filesource:
                headers = filesource['headers']
            LOG.info("Getting %s", fname)
            # if the key 'clean' exists in the sources `files` dict
            # expose that instead of the longer url
            if 'clean' in filesource and filesource['clean'] is not None:
                self.dataset.setFileAccessUrl(filesource['clean'])
            else:
                self.dataset.setFileAccessUrl(filesource['url'])
                LOG.info('Fetching %s', filesource['url'])

            self.fetch_from_url(
                filesource['url'], '/'.join((self.rawdir, filesource['file'])),
                is_dl_forced, headers)

            fstat = os.stat('/'.join((self.rawdir, filesource['file'])))

        # only keeping the date from the last file
        filedate = datetime.utcfromtimestamp(fstat[ST_CTIME]).strftime("%Y-%m-%d")

        # FIXME
        # change this so the date is attached only to each file, not the entire dataset
        self.dataset.set_date_issued(filedate)

    def fetch_from_url(
            self, remotefile, localfile=None, is_dl_forced=False, headers=None):
        """
        Given a remote url and a local filename, attempt to determine
        if the remote file is newer; if it is,
        fetch the remote file and save it to the specified localfile,
        reporting the basic file information once it is downloaded
        :param remotefile: URL of remote file to fetch
        :param localfile: pathname of file to save locally
        :return: None

        """

        response = None
        if ((is_dl_forced is True) or localfile is None or
                (self.checkIfRemoteIsNewer(remotefile, localfile, headers))):
            # TODO url verification, etc
            if headers is None:
                headers = self._get_default_request_headers()

            request = urllib.request.Request(remotefile, headers=headers)
            response = urllib.request.urlopen(request)

            if localfile is not None:
                with open(localfile, 'wb') as binwrite:
                    while True:
                        chunk = response.read(CHUNK)
                        if not chunk:
                            break
                        binwrite.write(chunk)

                LOG.info("Finished.  Wrote file to %s", localfile)
                if self.compare_local_remote_bytes(remotefile, localfile, headers):
                    LOG.debug("local file is same size as remote after download")
                else:
                    raise Exception(
                        "Error downloading file: local file size  != remote file size")

                fstat = os.stat(localfile)
                LOG.info("file size: %s", fstat[ST_SIZE])
                LOG.info(
                    "file created: %s", time.asctime(time.localtime(fstat[ST_CTIME])))
            else:
                LOG.error('Local filename is required')
                exit(-1)
        else:
            LOG.info("Using existing file %s", localfile)

        return response

    # TODO: rephrase as mysql-dump-xml specific format
    def process_xml_table(self, elem, table_name, processing_function, limit):
        """
        This is a convenience function to process the elements of an xml dump of
        a mysql relational database.
        The "elem" is akin to a mysql table, with it's name of ```table_name```.
        It will process each ```row``` given the ```processing_function``` supplied.
        :param elem: The element data
        :param table_name: The name of the table to process
        :param processing_function: The row processing function
        :param limit:

        Appears to be making calls to the elementTree library
        although it not explicitly imported here.

        :return:

        """

        line_counter = 0
        table_data = elem.find("[@name='" + table_name + "']")
        if table_data is not None:
            LOG.info("Processing " + table_name)
            row = {}
            for line in table_data.findall('row'):
                for field in line.findall('field'):
                    atts = dict(field.attrib)
                    row[atts['name']] = field.text
                processing_function(row)
                line_counter += 1
                if self.test_mode and limit is not None and line_counter > limit:
                    continue

            elem.clear()  # discard the element

    @staticmethod
    def _check_list_len(row, length):
        """
        Sanity check for csv parser
        :param row
        :param length
        :return:None
        """
        if len(row) != length:
            raise Exception(
                "row length does not match expected length of " +
                str(length) + "\nrow: " + str(row))

    @staticmethod
    def get_file_md5(directory, filename, blocksize=2**20):
        # reference:
        # http://stackoverflow.com/questions/1131220/get-md5-hash-of-big-files-in-python

        md5 = hashlib.md5()
        with open(os.path.join(directory, filename), "rb") as bin_reader:
            while True:
                buff = bin_reader.read(blocksize)
                if not buff:
                    break
                md5.update(buff)

        return md5.hexdigest()

    def get_remote_content_len(self, remote, headers=None):
        """
        :param remote:
        :return: size of remote file
        """

        if headers is None:
            headers = self._get_default_request_headers()

        req = urllib.request.Request(remote, headers=headers)

        try:
            response = urllib.request.urlopen(req)
            resp_header = response.info()
            byte_size = resp_header.get('Content-length')
        except OSError as err:
            byte_size = None
            LOG.error(err)

        return byte_size

    @staticmethod
    def get_local_file_size(localfile):
        """
        :param localfile:
        :return: size of file
        """
        byte_size = os.stat(localfile)
        return byte_size[ST_SIZE]

    def compare_local_remote_bytes(self, remotefile, localfile, remote_headers=None):
        """
        test to see if fetched file is the same size as the remote file
        using information in the content-length field in the HTTP header
        :return: True or False
        """
        is_equal = True
        remote_size = self.get_remote_content_len(remotefile, remote_headers)
        local_size = self.get_local_file_size(localfile)
        if remote_size is not None and local_size != int(remote_size):
            is_equal = False
            LOG.error(
                'local file and remote file different sizes\n'
                '%s has size %s, %s has size %s',
                localfile, local_size, remotefile, remote_size)
        return is_equal

    @staticmethod
    def file_len(fname):
        with open(fname) as lines:
            length = sum(1 for line in lines)
        return length

    @staticmethod
    def get_eco_map(url):
        """
        To convert the three column file to
        a hashmap we join primary and secondary keys,
        for example
        IEA	GO_REF:0000002	ECO:0000256
        IEA	GO_REF:0000003	ECO:0000501
        IEA	Default	ECO:0000501

        becomes
        IEA-GO_REF:0000002: ECO:0000256
        IEA-GO_REF:0000003: ECO:0000501
        IEA: ECO:0000501

        :return: dict
        """
        # this would go in a translation table but it is generated dynamically
        # maybe when we move to a make driven system
        eco_map = {}
        request = urllib.request.Request(url)
        response = urllib.request.urlopen(request)

        for line in response:
            line = line.decode('utf-8').rstrip()
            if re.match(r'^#', line):
                continue
            (code, go_ref, eco_curie) = line.split('\t')
            if go_ref != 'Default':
                eco_map["{}-{}".format(code, go_ref)] = eco_curie
            else:
                eco_map[code] = eco_curie

        return eco_map

    def settestonly(self, testonly):
        """
        Set that this source should only be processed in testMode
        :param testOnly:
        :return: None
        """

        self.test_only = testonly

    def settestmode(self, mode):
        """
        Set testMode to (mode).
        - True: run the Source in testMode;
        - False: run it in full mode
        :param mode:
        :return: None

        """

        self.test_mode = mode

    def getTestSuite(self):
        """
        An abstract method that should be overwritten with
        tests appropriate for the specific source.
        :return:

        """
        return None

    # TODO: pramaterising the release date

    def declareAsOntology(self, graph):
        """
        The file we output needs to be declared as an ontology,
        including it's version information.

        TEC: I am not convinced dipper reformatting external data as RDF triples
        makes an OWL ontology (nor that it should be considered a goal).

        Proper ontologies are built by ontologists. Dipper reformats data
        and annotates/decorates it with a minimal set of carefully arranged
        terms drawn from from multiple proper ontologies.
        Which allows the whole (dipper's RDF triples and parent ontologies)
        to function as a single ontology we can reason over when combined
        in a store such as SciGraph.

        Including more than the minimal ontological terms in dipper's RDF
        output constitutes a liability as it allows greater divergence
        between dipper artifacts and the proper ontologies.

        Further information will be augmented in the dataset object.
        :param version:
        :return:

        """

        # <http://data.monarchinitiative.org/ttl/biogrid.ttl> a owl:Ontology ;
        # owl:versionInfo
        # <https://archive.monarchinitiative.org/YYYYMM/ttl/biogrid.ttl>

        model = Model(graph)

        # is self.outfile suffix set yet???
        ontology_file_id = 'MonarchData:' + self.name + ".ttl"
        model.addOntologyDeclaration(ontology_file_id)

        # add timestamp as version info

        cur_time = datetime.now()
        t_string = cur_time.strftime("%Y-%m-%d")
        ontology_version = t_string
        # TEC this means the MonarchArchive IRI needs the release updated
        # maybe extract the version info from there

        # should not hardcode the suffix as it may change
        archive_url = 'MonarchArchive:' + 'ttl/' + self.name + '.ttl'
        model.addOWLVersionIRI(ontology_file_id, archive_url)
        model.addOWLVersionInfo(ontology_file_id, ontology_version)
        # TODO make sure this is synced with the Dataset class

    @staticmethod
    def remove_backslash_r(filename, encoding):
        """
        A helpful utility to remove Carriage Return from any file.
        This will read a file into memory,
        and overwrite the contents of the original file.

        TODO: This function may be a liability

        :param filename:

        :return:

        """

        with open(filename, 'r', encoding=encoding, newline=r'\n') as filereader:
            contents = filereader.read()
        contents = re.sub(r'\r', '', contents)
        with open(filename, "w") as filewriter:
            filewriter.truncate()
            filewriter.write(contents)

    @staticmethod
    def open_and_parse_yaml(yamlfile):
        """
        :param file: String, path to file containing label-id mappings in
                             the first two columns of each row
        :return: dict where keys are labels and values are ids
        """

        # ??? what if the yaml file does not contain a dict datastructure?
        mapping = dict()
        if os.path.exists(os.path.join(os.path.dirname(__file__), yamlfile)):
            map_file = open(os.path.join(os.path.dirname(__file__), yamlfile), 'r')
            mapping = yaml.safe_load(map_file)
            map_file.close()
        else:
            LOG.warning("file: %s not found", yamlfile)

        return mapping

    @staticmethod
    def parse_mapping_file(file):
        """
        :param file: String, path to file containing label-id mappings
                in the first two columns of each row
        :return: dict where keys are labels and values are ids
        """
        id_map = {}
        if os.path.exists(os.path.join(os.path.dirname(__file__), file)):
            with open(os.path.join(os.path.dirname(__file__), file)) as tsvfile:
                reader = csv.reader(tsvfile, delimiter="\t")
                for row in reader:
                    key = row[0]
                    value = row[1]
                    id_map[key] = value

        return id_map

    @staticmethod
    def _get_default_request_headers():
        return {
            'User-Agent': USER_AGENT
        }

    # @staticmethod
    # def getTestSuite(ingest):  # WIP
    #    '''
    #    try to avoid having one of these per ingest
    #    '''
    #    import unittest
    #    testcase = ingest + 'TestCase'
    #    # construct import names ... how
    #    from tests.test_ + ingest import testcase
    #    return unittest.TestLoader().loadTestsFromTestCase(testcase)

    def load_local_translationtable(self, name):
        '''
        Load "ingest specific" translation from whatever they called something
        to the ontology label we need to map it to.
        To facilitate seeing more ontology labels in dipper ingests
        a reverse mapping from ontology labels to external strings is also generated
        and available as a dict localtcid

        '---\n# %s.yaml\n"": ""  # example'
        '''

        localtt_file = '../../translationtable/' + name + '.yaml'

        try:
            with open(os.path.join(os.path.dirname(__file__), localtt_file)):
                pass
        except IOError:
            # write a stub file as a place holder if none exists
<<<<<<< HEAD
            with open(os.path.join(os.path.dirname(__file__),
                                   localtt_file), 'w') as write_yaml:
                yaml.dump({name: name}, write_yaml)
=======
            with open(localtt_file, 'w') as write_yaml:
                print('---\n# %s.yaml\n"": ""  # example' % name, file=write_yaml)
>>>>>>> fcc5cb49
        finally:
            with open(os.path.join(os.path.dirname(__file__),
                                   localtt_file), 'r') as read_yaml:
                localtt = yaml.safe_load(read_yaml)

        # inverse local translation.
        # note: keeping this invertable will be work.
        # Useful to not litter an ingest with external syntax
        self.localtcid = {v: k for k, v in localtt.items()}

        return localtt

    def resolve(self, word, mandatory=True, default=None):
        '''
        composite mapping
        given f(x) and g(x)
        here: localtt & globaltt respectivly
        return g(f(x))|g(x)||f(x)|x in order of preference
        returns x on fall through if finding a mapping
        is not mandatory (by default finding is mandatory).

        This may be specialized further from any mapping
        to a global mapping only; if need be.

        :param word:  the srting to find as a key in translation tables
        :param  mandatory: boolean to cauae failure when no key exists

        :return
            value from global translation table,
            or value from local translation table,
            or the query key if finding a value is not mandatory (in this order)

        '''

        assert word is not None

        # we may not agree with a remote sources use of a global term we have
        # this provides opportunity for us to override
        if word in self.localtt:
            label = self.localtt[word]
            if label in self.globaltt:
                term_id = self.globaltt[label]
            else:
                logging.info(
                    "Translated to '%s' but no global term_id for: '%s'", label, word)
                term_id = label
        elif word in self.globaltt:
            term_id = self.globaltt[word]
        else:
            if mandatory:
                raise KeyError("Mapping required for: ", word)
            logging.warning("We have no translation for: '%s'", word)

            if default is not None:
                term_id = default
            else:
                term_id = word
        return term_id

    @staticmethod
    def check_fileheader(expected, received):
        '''
        Compare file headers received versus file headers expected
        if the expected headers are a subset (proper or not)
        of received headers report suscess (warn if proper subset)

            param:  expected  list
            param:  received  list

            return: truthyness
        '''
        exp = set(expected)
        got = set(received)
        if expected != received:
            LOG.error('\nExpected header: %s\nRecieved header: %s', expected, received)

            # pass reordering and adding new columns (after protesting)
            # hard fail on missing expected columns (temper with mandatory cols?)
            if exp - got != set():
                LOG.error('Missing: %s', exp - got)
                raise AssertionError('Incomming headers are missing expected column.')

            if got - exp != set():
                LOG.warrning('Addtional new columns: %s', got - exp)
            else:
                LOG.warrning('Check columns order')

        return (exp ^ got) & exp == set()<|MERGE_RESOLUTION|>--- conflicted
+++ resolved
@@ -751,14 +751,9 @@
                 pass
         except IOError:
             # write a stub file as a place holder if none exists
-<<<<<<< HEAD
             with open(os.path.join(os.path.dirname(__file__),
                                    localtt_file), 'w') as write_yaml:
-                yaml.dump({name: name}, write_yaml)
-=======
-            with open(localtt_file, 'w') as write_yaml:
                 print('---\n# %s.yaml\n"": ""  # example' % name, file=write_yaml)
->>>>>>> fcc5cb49
         finally:
             with open(os.path.join(os.path.dirname(__file__),
                                    localtt_file), 'r') as read_yaml:
