import csv
import os
from datetime import datetime
from stat import *
import re
import logging
#from Bio.Seq import Seq

from dipper.utils import pysed
from dipper.sources.Source import Source
from dipper.models.Assoc import Assoc
from dipper.models.Genotype import Genotype
from dipper.models.OrthologyAssoc import OrthologyAssoc
from dipper.models.Dataset import Dataset
from dipper.models.G2PAssoc import G2PAssoc
<<<<<<< HEAD
from dipper.models.GenomicFeature import Feature,makeChromID
from dipper.utils.CurieUtil import CurieUtil
=======
>>>>>>> dd022364
from dipper.utils.GraphUtils import GraphUtils
from dipper import curie_map

logger = logging.getLogger(__name__)

class ZFIN(Source):
    # TODO: Enter a description for the resource.
    """
    This is the Zebrafish Model Organism Database (ZFIN), from which we process genotype and phenotype data for laboratory zebrafish.
    Genotypes leverage the GENO genotype model and includes both intrinsic and extrinsic genotypes.

    """

    files = {
        'geno': {'file': 'genotype_features.txt', 'url': 'http://zfin.org/downloads/genotype_features.txt'},
        'pheno': {'file': 'phenotype.txt', 'url': 'http://zfin.org/downloads/phenotype.txt'},
        'pubs': {'file': 'zfinpubs.txt', 'url': 'http://zfin.org/downloads/zfinpubs.txt'},
        'zpmap': {'file': 'zp-mapping.txt',
                  'url': 'https://phenotype-ontologies.googlecode.com/svn/trunk/src/ontology/zp/zp-mapping.txt'},
        'morph': {'file': 'Morpholinos.txt', 'url': 'http://zfin.org/downloads/Morpholinos.txt'},
        'enviro': {'file': 'pheno_environment.txt', 'url': 'http://zfin.org/Downloads/pheno_environment.txt'},
        'stage': {'file': 'stage_ontology.txt', 'url': 'http://zfin.org/Downloads/stage_ontology.txt'},
        'anatomy': {'file': 'anatomy_item.txt', 'url': 'http://zfin.org/Downloads/anatomy_item.txt'},
        'wild_expression': {'file' : 'wildtype-expression.txt',
                            'url': 'http://zfin.org/Downloads/wildtype-expression.txt'},
        'mappings': {'file': 'mappings.txt', 'url': 'http://zfin.org/downloads/mappings.txt'},
        'backgrounds': {'file': 'genotype_backgrounds.txt',
                        'url': 'http://zfin.org/downloads/genotype_backgrounds.txt'},
        'genbank': {'file': 'genbank.txt', 'url': 'http://zfin.org/downloads/genbank.txt'},
        'uniprot': {'file': 'uniprot.txt', 'url': 'http://zfin.org/downloads/uniprot.txt'},
        'gene': {'file': 'gene.txt', 'url': 'http://zfin.org/downloads/gene.txt'},
        'wild': {'file': 'wildtypes.txt', 'url': 'http://zfin.org/downloads/wildtypes.txt'},
        'human_orthos': {'file': 'human_orthos.txt', 'url': 'http://zfin.org/downloads/human_orthos.txt'},
        'features': {'file': 'features.txt', 'url': 'http://zfin.org/downloads/features.txt'},
        'feature_affected_gene': {'file': 'features-affected-genes.txt',
                                  'url' : 'http://zfin.org/downloads/features-affected-genes.txt'},
        'gene_marker_rel': {'file': 'gene_marker_relationship.txt',
                            'url': 'http://zfin.org/downloads/gene_marker_relationship.txt'},
        'crispr': {'file': 'CRISPR.txt', 'url': 'http://zfin.org/downloads/CRISPR.txt'},
        'talen': {'file': 'TALEN.txt', 'url': 'http://zfin.org/downloads/TALEN.txt'},
        'pub2pubmed': {'file': 'pub_to_pubmed_id_translation.txt',
                       'url': 'http://zfin.org/downloads/pub_to_pubmed_id_translation.txt'}
    }

    # I do not love putting these here; but I don't know where else to put them
    test_ids = {
        "genotype": ["ZDB-GENO-010426-2", "ZDB-GENO-010427-3", "ZDB-GENO-010427-4", "ZDB-GENO-050209-30",
                      "ZDB-GENO-051018-1", "ZDB-GENO-070209-80", "ZDB-GENO-070215-11", "ZDB-GENO-070215-12",
                      "ZDB-GENO-070228-3", "ZDB-GENO-070406-1", "ZDB-GENO-070712-5", "ZDB-GENO-070917-2",
                      "ZDB-GENO-080328-1", "ZDB-GENO-080418-2", "ZDB-GENO-080516-8", "ZDB-GENO-080606-609",
                      "ZDB-GENO-080701-2", "ZDB-GENO-080713-1", "ZDB-GENO-080729-2", "ZDB-GENO-080804-4",
                      "ZDB-GENO-080825-3", "ZDB-GENO-091027-1", "ZDB-GENO-091027-2", "ZDB-GENO-091109-1",
                      "ZDB-GENO-100325-3", "ZDB-GENO-100325-4", "ZDB-GENO-100325-5", "ZDB-GENO-100325-6",
                      "ZDB-GENO-100524-2", "ZDB-GENO-100601-2", "ZDB-GENO-100910-1", "ZDB-GENO-111025-3",
                      "ZDB-GENO-120522-18", "ZDB-GENO-121210-1", "ZDB-GENO-130402-5", "ZDB-GENO-980410-268",
                      "ZDB-GENO-080307-1", "ZDB-GENO-960809-7", "ZDB-GENO-990623-3"],
        "gene": ["ZDB-GENE-000616-6", "ZDB-GENE-000710-4", "ZDB-GENE-030131-2773", "ZDB-GENE-030131-8769",
                  "ZDB-GENE-030219-146", "ZDB-GENE-030404-2", "ZDB-GENE-030826-1", "ZDB-GENE-030826-2",
                  "ZDB-GENE-040123-1", "ZDB-GENE-040426-1309", "ZDB-GENE-050522-534", "ZDB-GENE-060503-719",
                  "ZDB-GENE-080405-1", "ZDB-GENE-081211-2", "ZDB-GENE-091118-129", "ZDB-GENE-980526-135",
                  "ZDB-GENE-980526-166", "ZDB-GENE-980526-196", "ZDB-GENE-980526-265", "ZDB-GENE-980526-299",
                  "ZDB-GENE-980526-41", "ZDB-GENE-980526-437", "ZDB-GENE-980526-44", "ZDB-GENE-980526-481",
                  "ZDB-GENE-980526-561", "ZDB-GENE-980526-89", "ZDB-GENE-990415-181", "ZDB-GENE-990415-72",
                  "ZDB-GENE-990415-75"],
        "allele": ["ZDB-ALT-010426-4", "ZDB-ALT-010427-8", "ZDB-ALT-011017-8", "ZDB-ALT-051005-2", "ZDB-ALT-051227-8",
                    "ZDB-ALT-060221-2", "ZDB-ALT-070314-1", "ZDB-ALT-070409-1", "ZDB-ALT-070420-6", "ZDB-ALT-080528-1",
                    "ZDB-ALT-080528-6", "ZDB-ALT-080827-15", "ZDB-ALT-080908-7", "ZDB-ALT-090316-1", "ZDB-ALT-100519-1",
                    "ZDB-ALT-111024-1", "ZDB-ALT-980203-1374", "ZDB-ALT-980203-412", "ZDB-ALT-980203-465",
                    "ZDB-ALT-980203-470", "ZDB-ALT-980203-605", "ZDB-ALT-980413-636"],
        "morpholino": ["ZDB-MRPHLNO-041129-1", "ZDB-MRPHLNO-041129-2", "ZDB-MRPHLNO-041129-3", "ZDB-MRPHLNO-050308-1",
                        "ZDB-MRPHLNO-050308-3", "ZDB-MRPHLNO-060508-2", "ZDB-MRPHLNO-070118-1", "ZDB-MRPHLNO-070522-3",
                        "ZDB-MRPHLNO-070706-1", "ZDB-MRPHLNO-070725-1", "ZDB-MRPHLNO-070725-2", "ZDB-MRPHLNO-071005-1",
                        "ZDB-MRPHLNO-071227-1", "ZDB-MRPHLNO-080307-1", "ZDB-MRPHLNO-080428-1", "ZDB-MRPHLNO-080430-1",
                        "ZDB-MRPHLNO-080919-4", "ZDB-MRPHLNO-081110-3", "ZDB-MRPHLNO-090106-5", "ZDB-MRPHLNO-090114-1",
                        "ZDB-MRPHLNO-090505-1", "ZDB-MRPHLNO-090630-11", "ZDB-MRPHLNO-090804-1", "ZDB-MRPHLNO-100728-1",
                        "ZDB-MRPHLNO-100823-6", "ZDB-MRPHLNO-101105-3", "ZDB-MRPHLNO-110323-3", "ZDB-MRPHLNO-111104-5",
                        "ZDB-MRPHLNO-130222-4"],
        "environment": ["ZDB-EXP-050202-1", "ZDB-EXP-071005-3", "ZDB-EXP-071227-14", "ZDB-EXP-080428-1",
                         "ZDB-EXP-080428-2", "ZDB-EXP-080501-1", "ZDB-EXP-080805-7", "ZDB-EXP-080806-5",
                         "ZDB-EXP-080806-8", "ZDB-EXP-080806-9", "ZDB-EXP-081110-3", "ZDB-EXP-090505-2",
                         "ZDB-EXP-100330-7", "ZDB-EXP-100402-1", "ZDB-EXP-100402-2", "ZDB-EXP-100422-3",
                         "ZDB-EXP-100511-5", "ZDB-EXP-101025-12", "ZDB-EXP-101025-13", "ZDB-EXP-110926-4",
                         "ZDB-EXP-110927-1", "ZDB-EXP-120809-5", "ZDB-EXP-120809-7", "ZDB-EXP-120809-9",
                         "ZDB-EXP-120913-5", "ZDB-EXP-130222-13", "ZDB-EXP-130222-7", "ZDB-EXP-130904-2"],
        "pub": ["PMID:11566854", "PMID:12588855", "PMID:12867027", "PMID:14667409", "PMID:15456722",
                 "PMID:16914492", "PMID:17374715", "PMID:17545503", "PMID:17618647", "PMID:17785424",
                 "PMID:18201692", "PMID:18358464", "PMID:18388326", "PMID:18638469", "PMID:18846223",
                 "PMID:19151781", "PMID:19759004", "PMID:19855021", "PMID:20040115", "PMID:20138861",
                 "PMID:20306498", "PMID:20442775", "PMID:20603019", "PMID:21147088", "PMID:21893049",
                 "PMID:21925157", "PMID:22718903", "PMID:22814753", "PMID:22960038", "PMID:22996643",
                 "PMID:23086717", "PMID:23203810", "PMID:23760954", "ZFIN:ZDB-PUB-140303-33",
                 "ZFIN:ZDB-PUB-140404-9"]

    }


    def __init__(self):
        Source.__init__(self, 'zfin')

        # update the dataset object with details about this resource
        #TODO put this into a conf file?
        self.dataset = Dataset('zfin', 'ZFIN', 'http://www.zfin.org',None,'http://zfin.org/warranty.html')

        # source-specific warnings.  will be cleared when resolved.
        logger.warn("We are filtering G2P on the wild-type environment data for now")

        return


    def fetch(self, is_dl_forced):

        # fetch all the files
        for f in self.files.keys():
            file = self.files.get(f)
            self.fetch_from_url(file['url'],
                                ('/').join((self.rawdir, file['file'])),
                                is_dl_forced)
            self.dataset.setFileAccessUrl(file['url'])
            # zfin versions are set by the date of download.
            st = os.stat(('/').join((self.rawdir, file['file'])))
        self.scrub()

        # this will set the version based on the last-ingested file.
        # TODO should be a date-stamp for each file?  how to track that prov?
        self.dataset.setVersion(datetime.utcfromtimestamp(st[ST_CTIME]).strftime("%Y-%m-%d"))

        return

    def scrub(self):
        '''
        Perform various data-scrubbing on the raw data files prior to parsing.
        For this resource, this currently includes:
        * remove oddities where there are "\" instead of empty strings
        :return: None
        '''
        # scrub file of the oddities where there are "\" instead of empty strings
        pysed.replace("\\\\", '', ('/').join((self.rawdir,self.files['geno']['file'])))
        return

    # here we're reading and building a full named graph of this resource, then dumping it all at the end
    # we can investigate doing this line-by-line later
    # supply a limit if you want to test out parsing the head X lines of the file
    def parse(self, limit=None):
        if (limit is not None):
            logger.info("Only parsing first %s rows of each file", limit)
        logger.info("Parsing files...")

<<<<<<< HEAD
        #TODO: Is a specific processing order required here?
        self._load_zp_mappings()
        self.kd_reagent_hash = {'kd_reagent_id' : {}, 'kd_reagent_label' : {}, 'gene_label' : {}}
        self.wildtype_hash = {'id' : {}, 'symbol' : {}}
        self.label_hash = {'gene_label' : {}, 'allele_label' : {}, 'construct_label' : {}, 'genotype_label' : {}, 'background_label' : {}, 'morpholino_label' : {}}
        self.genotype_id_to_background_id_hash = {'genotype_id' : {}}
        self.extrinsic_id_to_enviro_id_hash = {'extrinsic_id' : {}}

        #These must be processed in a specific order
        self._process_wildtypes(limit) # Must be processed before wildtype_expression
        self._process_genotype_backgrounds(limit)
=======
        self._load_zp_mappings()

        if self.testOnly:
            self.testMode = True

        #self._process_mappings(limit)
>>>>>>> dd022364
        self._process_genotype_features(limit)
        self._process_morpholinos(limit) # Process before talens/crisprs
        #NOTE: If leaving out TALENs & CRISPRs, need to filter them from the pheno_enviro parsing.
        #self._process_talens(limit) # Leaving TALENs out until further review.
        #self._process_crisprs(limit) # Leaving CRISPRs out until further review.
        self._process_pheno_enviro(limit) # Must be processed after morpholinos/talens/crisprs
        self._process_feature_affected_genes(limit)
        self._process_g2p(limit)

        self._process_wildtype_expression(limit)
        self._process_gene_marker_relationships(limit)
        self._process_features(limit)
        self._process_genes(limit)
        self._process_genbank_ids(limit)
        self._process_uniprot_ids(limit)
        self._process_human_orthos(limit)
        #self._process_anatomy(limit)
        self._process_stages(limit)
        self._process_pubinfo(limit)
<<<<<<< HEAD
        self._process_pub2pubmed(limit)

=======
        #self._process_pub2pubmed(limit)
        #self._process_morpholinos(limit)
        #self._process_talens(limit)
        #self._process_crisprs(limit)
        #self._process_pheno_enviro(limit)
>>>>>>> dd022364

        logger.info("Finished parsing.")

        self.load_bindings()

        return

    def _process_genotype_features(self, limit=None):
        """
        We don't actually know the allele pairs, so we'll store some info in a hashmap for post-processing
        :param limit:
        :return:
        """
        raw = ('/').join((self.rawdir,self.files['geno']['file']))
        out = self.outfile
<<<<<<< HEAD
        gu = GraphUtils(curie_map.get())
=======

        if self.testMode:
            g = self.testgraph
        else:
            g = self.graph

>>>>>>> dd022364
        geno_hash = {}
        gvc_hash = {}
        vslc_label_hash = {}
        logger.info("Processing Genotypes")
        line_counter = 0
        with open(raw, 'r', encoding="utf8") as csvfile:
            filereader = csv.reader(csvfile, delimiter='\t', quotechar='\"')
            for row in filereader:
                line_counter += 1

                (genotype_id, genotype_name, genotype_unique_name, allele_id, allele_name, allele_ab,
                 allele_type, allele_disp_type, gene_symbol, gene_id, zygosity,
                 construct_name, construct_id, other) = row

<<<<<<< HEAD


                genotype_id = 'ZFIN:' + genotype_id.strip()
                background_id = self.genotype_id_to_background_id_hash['genotype_id'].get(genotype_id)
                if background_id is not None:
                    genotype_name = genotype_name+' ['+self.label_hash['background_label'].get(background_id)+']'
                else:
                    genotype_name = genotype_name+' [n.s.]'
                #print(genotype_name)
                geno = Genotype(self.graph)
=======
                if self.testMode and genotype_id not in self.test_ids['genotype']:
                    continue

                genotype_id = 'ZFIN:' + genotype_id.strip()
                geno = Genotype(g)
>>>>>>> dd022364
                gt = geno.addGenotype(genotype_id, genotype_name)
                if genotype_id not in geno_hash:
                    geno_hash[genotype_id] = {};
                genoparts = geno_hash[genotype_id]
                if self.label_hash['genotype_label'].get(genotype_id) is None:
                    self.label_hash['genotype_label'][genotype_id] = genotype_name

                #FIXME: This seems incorrect. Shouldn't the types available here be added to the sequence alteration?
                # reassign the allele_type to a proper GENO or SO class
                allele_type = self._map_allele_type_to_geno(allele_type)

                allele_id = 'ZFIN:' + allele_id.strip()
                geno.addAllele(allele_id, allele_name, allele_type)

                if (gene_id is not None and gene_id.strip() != ''):
                    gene_id = 'ZFIN:' + gene_id.strip()
                    geno.addGene(gene_id, gene_symbol)

                    if gene_id is not None and gene_id not in self.label_hash['gene_label']:
                        self.label_hash['gene_label'][gene_id] = gene_symbol
                    if allele_id is not None and allele_id not in self.label_hash['allele_label']:
                        self.label_hash['allele_label'][allele_id] = allele_name

                    # if it's a transgenic construct, then we'll have to get the other bits
                    if (construct_id is not None and construct_id.strip() != ''):
                        construct_id = 'ZFIN:' + construct_id.strip()
                        geno.addDerivesFrom(allele_id, construct_id)
                        if construct_id not in self.label_hash['construct_label']:
                            self.label_hash['construct_label'][construct_id] = construct_name


                    # allele to gene
                    geno.addAlleleOfGene(allele_id, gene_id)
                    if gene_id not in genoparts:
                        genoparts[gene_id] = [allele_id]
                    else:
                        genoparts[gene_id].append(allele_id)

                    if (zygosity == 'homozygous'):
                        genoparts[gene_id].append(allele_id)  #add the allele again
                    elif (zygosity == 'unknown'):
                        genoparts[gene_id].append('?')  #we'll just use this as a convention for unknown
                    #elif (zygosity == 'complex'):  #what are these?
                    #    genoparts[gene_id].append('complex')
                    geno_hash[genotype_id] = genoparts
                else:
                    # if the gene is not known, still need to add the allele to the genotype hash
                    # these will be added as sequence alterations.
                    genoparts[allele_id] = [allele_id]
                    if zygosity == 'homozygous':
                        genoparts[allele_id].append(allele_id)
                    elif zygosity == 'unknown':
                        genoparts[allele_id].append('?')
                    #elif zygosity == 'complex':  #not sure what to do with these?
                    #    genoparts[allele_id].append('complex')

                    geno_hash[allele_id] = genoparts
                    if allele_id is not None and allele_id not in self.label_hash['allele_label']:
                        self.label_hash['allele_label'][allele_id] = allele_name

                if (limit is not None and line_counter > limit):
                    break

                # end loop through file

            # now loop through the geno_hash, and build the vslcs
            for gt in geno_hash:
                if genotype_id not in gvc_hash:
                    gvc_hash[genotype_id] = {};
                gvcparts = gvc_hash[genotype_id]
                vslc_counter = 0


                for gene_id in geno_hash.get(gt):
                    gene_label = self.label_hash['gene_label'].get(gene_id)
                    variant_locus_parts = geno_hash.get(gt).get(gene_id)
                    if gene_id in variant_locus_parts:
                        # reset the gene_id to none
                        gene_id = None

                    allele1_id = variant_locus_parts[0]
                    allele1_label = self.label_hash['allele_label'].get(allele1_id)
                    allele2_id = None
                    allele2_label = None
                    zygosity_id = None
                    # making the assumption that there are not more than 2 variant_locus_parts
                    if len(variant_locus_parts) > 1:
                        allele2_id = variant_locus_parts[1]
                        allele2_label = self.label_hash['allele_label'].get(allele2_id)
                    if allele2_id is not None:
                        if allele2_id == '?':
                            zygosity_id = geno.zygosity['indeterminate']
                            allele2_id = None
                            allele2_label = '?'
                        elif allele2_id == 'complex':
                            pass #not sure what to assign here
                        elif allele1_id != allele2_id:
                            zygosity_id = geno.zygosity['heterozygous']
                            #print('heterozygous pair='+allele1_id+'_'+allele2_id)
                        elif allele1_id == allele2_id:
                            zygosity_id = geno.zygosity['homozygous']
                    else:
                        zygosity_id = geno.zygosity['indeterminate']

                    # create the vslc
                    if gene_id is None:
                        g = ''
                    else:
                        g = gene_id
                    if (allele2_id is None):
                        a2 = ''
                    else:
                        a2 = allele2_id

                    vslc_id = self.make_id(('-').join((g,allele1_id,a2)))
                    #print(g+'_'+allele1_id+'_'+a2)
                    #print(gene_label)
                    #print(allele1_label)
                    #print(allele2_label)
                    #print(construct_label)
                    if gene_label is not None and allele1_label is not None and allele2_label is not None:
                        vslc_label = gene_label+'<'+allele1_label+'>/'+gene_label+'<'+allele2_label+'>'
                    elif gene_label is None and allele1_label is not None and allele2_label is not None:
                        vslc_label = '<'+allele1_label+'>/<'+allele2_label+'>'
                    elif gene_label is not None and allele1_label is not None and allele2_label is None:
                        vslc_label = gene_label+'<'+allele1_label+'>'
                    elif gene_label is None and allele1_label is not None and allele2_label is None:
                        vslc_label = '<'+allele1_label+'>'
                    else:
                        logger.error('No VSLC label created.')
                        vslc_label = ''
                    #print(vslc_label)

                    gu.addIndividualToGraph(self.graph,vslc_id,vslc_label,geno.genoparts['variant_single_locus_complement'])
                    geno.addPartsToVSLC(vslc_id,allele1_id,allele2_id,zygosity_id)
                    #Remove this since I am now adding the VSLC to the GVC?
                    #geno.addVSLCtoParent(vslc_id,gt)

                    gt_vslc = gt+'vslc'

                    #FIXME: Refactor this. Don't like the counter approach.
                    #gvc_hash[vslc_id] = {};
                    if vslc_counter == 0:
                        gvcparts[gt_vslc] = [vslc_id]
                    elif vslc_id not in gvcparts:
                        gvcparts[gt_vslc].append(vslc_id)
                    vslc_counter += 1

                    if gt_vslc not in vslc_label_hash:
                        vslc_label_hash[gt_vslc] = [vslc_label]
                    elif vslc_id not in vslc_label_hash[gt_vslc]:
                        vslc_label_hash[gt_vslc].append(vslc_label)


                #print(gvcparts)

                    #end loop through geno_hash
            #now loop through the gvc_hash, and build the gvc
            #TODO: Possible to pass through VSLC label, assemble GVC label?
            for gt in gvc_hash:
                gvc_id = '<empty>'
                gvc_ids = []
                gvc_labels = []
                for vslc_id in gvc_hash.get(gt):
                    genomic_variation_complement_parts = gvc_hash.get(gt).get(vslc_id)
                    gvc_label_parts = vslc_label_hash[vslc_id]
                    #print(gvc_label_parts)
                    #print(genomic_variation_complement_parts)
                    #FIXME: Change to make_id after QA.
                    gvc_id = self.make_id(('-').join(genomic_variation_complement_parts))
                    #gvc_id = ('_split_').join(genomic_variation_complement_parts)
                    gvc_label = ('; ').join(gvc_label_parts)
                    #Add the GVC
                    gu.addIndividualToGraph(self.graph,gvc_id,gvc_label,geno.genoparts['genomic_variation_complement'])
                    #print(gvc_id)

                    #Add the VSLCs to the GVC
                    for i in genomic_variation_complement_parts:
                        #geno.addVSLCtoParent(i,gt)
                        gu.addTriple(self.graph,gvc_id,geno.object_properties['has_alternate_part'],i)


                #Add the GVC to the genotype
                gu.addTriple(self.graph,gt,geno.object_properties['has_alternate_part'],gvc_id)



                #end of gvc loop

            #end of genotype loop


            logger.info("Done with genotypes")
        return

    def _map_allele_type_to_geno(self, allele_type):
        type = 'SO:0001059'  # default: sequence_alteration
        type_map = {
            'complex_substitution': 'SO:1000005',  # complex substitution
            'deficiency': 'SO:1000029',  # incomplete chromosome
            'deletion': 'SO:0000159',  # deletion
            'indel': 'SO:1000032',  # indel
            'insertion': 'SO:0000667',  # insertion
            'point_mutation': 'SO:1000008',  # point_mutation
            'sequence_variant': 'SO:0001060',  # sequence variant
            'transgenic_insertion': 'SO:0001218',  # transgenic insertion
            'transgenic_unspecified': 'SO:0000781',  # transgenic unspecified
            'transloc': 'SO:0000199',  # translocation
            'unspecified' : 'SO:0001059'  # sequence alteration
        }
        if (allele_type.strip() in type_map):
            type = type_map.get(allele_type)
        else:
            # TODO add logging
            logger.error("Allele Type (%s) not mapped", allele_type)

        return type


    def _process_genotype_backgrounds(self, limit=None):
        """
        This table provides a mapping of genotypes to their background genotypes.
        Note that the background_id is also a genotype_id.

        Makes these triples:
        <ZFIN:genotype_id> GENO:has_reference_part <ZFIN:background_id>
        <ZFIN:background_id> a GENO:genomic_background
        <ZFIN:background_id> in_taxon <taxon_id>
        <taxon_id> a class
        :param limit:
        :return:
        """

        logger.info("Processing genotype backgrounds")
        line_counter = 0
        gu = GraphUtils(curie_map.get())
        raw = ('/').join((self.rawdir,self.files['backgrounds']['file']))
        with open(raw, 'r', encoding="iso-8859-1") as csvfile:
            filereader = csv.reader(csvfile, delimiter='\t', quotechar='\"')
            for row in filereader:
                line_counter += 1
                geno = Genotype(self.graph)
                (genotype_id,genotype_name,background_id,empty) = row

                genotype_id = 'ZFIN:' + genotype_id.strip()
                background_id = 'ZFIN:' + background_id.strip()
                if self.genotype_id_to_background_id_hash['genotype_id'].get(genotype_id) is None:
                    self.genotype_id_to_background_id_hash['genotype_id'][genotype_id] = background_id

                # Add the taxon as a class
                taxon_id = 'NCBITaxon:7955'  # Danio rerio
                gu.addClassToGraph(self.graph,taxon_id, None)
                geno.addTaxon(taxon_id,background_id)

                #Add genotype
                #TODO: Need to adjust the genotype name to properly formatted labels
                #Need to break apart the single gene/dual allele notation
                #genotype_name = re.sub('</sup>','>', (re.sub('<sup>','<',genotype_name)))
                #print(genotype_name)
                geno.addGenotype(genotype_id, genotype_name)

                #Add background to the genotype
                geno.addGenomicBackgroundToGenotype(background_id,genotype_id)

                if (limit is not None and line_counter > limit):
                    break

        logger.info("Done with genotype backgrounds")
        return


    def _process_wildtypes(self, limit=None):
        """
        This table provides the genotype IDs, name, and abbreviation of the wildtype genotypes.

        Triples created:
        <genotype id> a GENO:wildtype
        <genotype id> rdfs:label genotype_abbreviation
        <genotype id> dc:description genotype_name

        :param limit:
        :return:
        """

        logger.info("Processing wildtype genotypes")
        line_counter = 0
        gu = GraphUtils(curie_map.get())
        raw = ('/').join((self.rawdir,self.files['wild']['file']))
        with open(raw, 'r', encoding="iso-8859-1") as csvfile:
            filereader = csv.reader(csvfile, delimiter='\t', quotechar='\"')
            for row in filereader:
                line_counter += 1
                geno = Genotype(self.graph)
                (genotype_id,genotype_name,genotype_abbreviation,empty) = row

                genotype_id = 'ZFIN:' + genotype_id.strip()

                #Add genotype to graph with label, type=wildtype, and description.
                geno.addGenotype(genotype_id, genotype_abbreviation,geno.genoparts['wildtype'],genotype_name)

                if self.label_hash['background_label'].get(genotype_id) is None:
                    self.label_hash['background_label'][genotype_id] = genotype_name

                if self.label_hash['genotype_label'].get(genotype_id) is None:
                    self.label_hash['genotype_label'][genotype_id] = '['+genotype_name+']'


                #Build the hash for the wild type genotypes.
                if self.wildtype_hash['id'].get(genotype_name) is None:
                    self.wildtype_hash['id'][genotype_name] = genotype_id
                    self.wildtype_hash['symbol'][genotype_name] = genotype_abbreviation


                #if self.kd_reagent_hash['kd_reagent_label'].get(morpholino_id) is None:
                    #self.kd_reagent_hash['kd_reagent_label'][morpholino_id] = morpholino_symbol
                #if self.kd_reagent_hash['gene_label'].get(gene_id) is None:
                    #self.kd_reagent_hash['gene_label'][gene_id] = gene_symbol



                if (limit is not None and line_counter > limit):
                    break

        logger.info("Done with wildtype genotypes")
        return


    def _process_wildtype_expression(self, limit=None):
        """

        :param limit:
        :return:
        """

        logger.info("Processing wildtype expression")
        line_counter = 0
        gu = GraphUtils(curie_map.get())
        raw = ('/').join((self.rawdir,self.files['wild_expression']['file']))
        with open(raw, 'r', encoding="iso-8859-1") as csvfile:
            filereader = csv.reader(csvfile, delimiter='\t', quotechar='\"')
            for row in filereader:
                line_counter += 1
                geno = Genotype(self.graph)
                (gene_id,gene_symbol,genotype_name,super_structure_id,super_structure_name,sub_structure_id,
                sub_structure_name,start_stage,end_stage,assay,publication_id,probe_id,antibody_id,empty) = row

                #genotype_id = 'ZFIN:' + genotype_id.strip()

                genotype_id = self.wildtype_hash['id'][genotype_name]
                genotype_id = 'ZFIN:' + genotype_id.strip()

                #TODO: Consider how to model wildtype genotypes with genes and associated expression.
                gene_id = 'ZFIN:' + gene_id.strip()
                geno.addGene(gene_id,gene_symbol)

                if (limit is not None and line_counter > limit):
                    break


        logger.info("Done with wildtype expression")
        return


    def _process_stages(self, limit=None):
        """
        This table provides mappings between ZFIN stage IDs and ZFS terms,
        and includes the starting and ending hours for the developmental stage.
        Currently only processing the mapping from the ZFIN stage ID to the ZFS ID.

        Triples created:
        <begin_hour_id> an individual
        <begin_hour_id> rdf:type uo:hours
        <begin_hour_id> rdfs:label values+units

        <end_hour_id> an individual
        <end_hour_id> rdf:type uo:hours
        <end_hour_id> rdfs:label values+units

        <stage_id> an individual
        <stage_id> rdf:type zfs:stage_obo_id (ZFS:1234567)
        <stage_id> rdfs:label values+units

        <stage_id> uberon:existence_starts_at begin_hour_id
        <stage_id> uberon:existence_ends_at end_hour_id
        :param limit:
        :return:
        """

        logger.info("Processing stages")
        line_counter = 0
        gu = GraphUtils(curie_map.get())
        raw = ('/').join((self.rawdir,self.files['stage']['file']))
        with open(raw, 'r', encoding="iso-8859-1") as csvfile:
            filereader = csv.reader(csvfile, delimiter='\t', quotechar='\"')
            for row in filereader:
                line_counter += 1
                geno = Genotype(self.graph)
                (stage_id,stage_obo_id,stage_name,begin_hours,end_hours,empty) = row

                stage_id = 'ZFIN:' + stage_id.strip()

                # Make ID for the beginning hour, add to graph.
                #begin_hour_id = self.make_id(begin_hours)
                #gu.addIndividualToGraph(self.graph,begin_hour_id,begin_hours+' hours',gu.datatype_properties['hours'])

                # Make ID for the ending hour, add to graph.
                #end_hour_id = self.make_id(end_hours)
                #gu.addIndividualToGraph(self.graph,end_hour_id,end_hours+' hours',gu.datatype_properties['hours'])

                #Add the stage as an individual.
                gu.addIndividualToGraph(self.graph,stage_id,stage_name,stage_obo_id)

                #Add the beginning and end hours of the development stage.
                #gu.addTriple(self.graph,stage_id,gu.object_properties['existence_starts_at'],begin_hour_id)
                #gu.addTriple(self.graph,stage_id,gu.object_properties['existence_ends_at'],end_hour_id)

                if (limit is not None and line_counter > limit):
                    break

        logger.info("Done with stages")
        return

    def _process_anatomy(self, limit=None):
        """
        This table provides mappings between ZFIN stage IDs and ZFA anatomy terms,
        indicating the starting and ending development stage for the anatomy term.

        Triples created:
        <anatomy_id> an individual
        <anatomy_id> rdfs:label anatomy_name

        <anatomy_id> uberon:existence_starts_at begin_hour_id
        <anatomy_id> uberon:existence_ends_at end_hour_id

        :param limit:
        :return:
        """

        logger.info("Processing anatomy")
        line_counter = 0
        gu = GraphUtils(curie_map.get())
        raw = ('/').join((self.rawdir,self.files['anatomy']['file']))
        with open(raw, 'r', encoding="iso-8859-1") as csvfile:
            filereader = csv.reader(csvfile, delimiter='\t', quotechar='\"')
            for row in filereader:
                line_counter += 1
                geno = Genotype(self.graph)
                (anatomy_id,anatomy_name,start_stage_id,end_stage_id,empty) = row

                start_stage_id = 'ZFIN:' + start_stage_id.strip()
                end_stage_id = 'ZFIN:' + end_stage_id.strip()

                #Is this correct? Should an anatomy term be declared as it's own type, or just an individual?
                gu.addIndividualToGraph(self.graph,anatomy_id,anatomy_name)

                gu.addTriple(self.graph,anatomy_id,gu.object_properties['existence_starts_at'],start_stage_id)
                gu.addTriple(self.graph,anatomy_id,gu.object_properties['existence_ends_at'],end_stage_id)


                if (limit is not None and line_counter > limit):
                    break

        logger.info("Done with anatomy")
        return

    def _process_g2p(self, limit=None):
        """
        This module currently filters for only wild-type environments, which clearly excludes application
        of morpholinos.  Very stringent filter.  To be updated at a later time.
        :param raw:
        :param out:
        :param g:
        :param limit:
        :return:
        """
        logger.info("Processing G2P")
        line_counter = 0
        if self.testMode:
            g = self.testgraph
        else:
            g = self.graph

        missing_zpids = list()
        mapped_zpids = list()

        # hardcode
        eco_id = "ECO:0000059"  #experimental_phenotypic_evidence
        raw = ('/').join((self.rawdir,self.files['pheno']['file']))
        with open(raw, 'r', encoding="utf8") as csvfile:
            filereader = csv.reader(csvfile, delimiter='\t', quotechar='\"')
            for row in filereader:
                line_counter += 1

                (genotype_id, genotype_name,
                 start_stage_id, start_stage_name,
                 end_stage_id, end_stage_name,
                 subterm1_id, subterm1_name,
                 postcomp1_rel_id, postcomp1_rel_name,
                 superterm1_id, superterm1_name,
                 quality_id, quality_name, modifier,
                 subterm2_id, subterm2_name,
                 postcomp2_rel_id, postcomp2_rel_name,
                 superterm2_id, superterm2_name,
                 pub_id, env_id, empty) = row

                if self.testMode and genotype_id not in self.test_ids['genotype']\
                        and env_id not in self.test_ids['environment']:
                    continue


                # deal with environments
                #FIXME i am only dealing with 'wild-type' environments for now
                #if (not re.match('ZDB-EXP-041102-1', env_id)):
                    #logger.info("Skipping non-wildtype environment %s for %s", env_id, genotype_id)
                    #continue

                genotype_id = 'ZFIN:' + genotype_id.strip()
                env_id = 'ZFIN:' + env_id.strip()
                extrinsic_geno_id = self.make_id(env_id)

                geno = Genotype(g)
                geno.addGenotype(genotype_id,genotype_name)
                # because we are using only w.t. environments, the genotype is just intrinsic.

                #FIXME: Switch to make_id after QA testing.
                #make an ID for the effective genotype
                #effective_genotype_id = self.make_id(genotype_id+env_id)
                effective_genotype_id = self.make_id(genotype_id+'_'+env_id)

                #FIXME: Need to pass in labels for the intrinsic/extrinsic genotypes to make the effective labels.
                intrinsic_genotype_label = self.label_hash['genotype_label'].get(genotype_id)
                extrinsic_genotype_label = self.label_hash['genotype_label'].get(extrinsic_geno_id)
                if intrinsic_genotype_label is not None and extrinsic_genotype_label is not None:
                    effective_genotype_label = intrinsic_genotype_label+'; '+extrinsic_genotype_label
                elif intrinsic_genotype_label is None and extrinsic_genotype_label is not None:
                    effective_genotype_label = extrinsic_genotype_label
                elif intrinsic_genotype_label is not None and extrinsic_genotype_label is None:
                    effective_genotype_label = intrinsic_genotype_label
                else:
                    logger.error('No effective genotype label created.')
                    effective_genotype_label = ''
                    #effective_genotype_label = '<empty>'
                #if intrinsic_genotype_label is not None:
                    #print(intrinsic_genotype_label)
                #print(effective_genotype_label)
                geno.addGenotype(effective_genotype_id,effective_genotype_label,geno.genoparts['effective_genotype'])

                geno.addParts(extrinsic_geno_id,effective_genotype_id)
                geno.addParts(genotype_id,effective_genotype_id)


                phenotype_id = self._map_sextuple_to_phenotype(superterm1_id, subterm1_id, quality_id,
                                                               superterm2_id, subterm2_id, modifier)

                if (phenotype_id is None):
                    #add this phenotype to a set to report at the end
                    missing_zpids.append([superterm1_id, subterm1_id, quality_id, superterm2_id, subterm2_id, modifier])
                    continue
                else:
                    mapped_zpids.append([superterm1_id, subterm1_id, quality_id, superterm2_id, subterm2_id, modifier])

                # add abnormal phenotypes
                if (not re.match('^normal', modifier)):
                    assoc_id = self.make_id((genotype_id+env_id+phenotype_id+pub_id))
                    pub_id = 'ZFIN:' + pub_id.strip()
<<<<<<< HEAD
                    #FIXME: Assuming we change from the intrinsic genotype_id to the effective genotype ID.
                    assoc = G2PAssoc(assoc_id, effective_genotype_id, phenotype_id, pub_id, eco_id)
                    self.graph = assoc.addAssociationNodeToGraph(self.graph)
=======
                    assoc = G2PAssoc(assoc_id, genotype_id, phenotype_id, pub_id, eco_id)
                    assoc.addAssociationNodeToGraph(g)
>>>>>>> dd022364
                else:
                    # add normal phenotypes
                    logger.warn("Found normal phenotype; skipping for now")

                if (not self.testMode) and (limit is not None and line_counter > limit):
                    break


        myset = set([','.join(x) for x in mapped_zpids])
        logger.info("%d phenotype-sextuples were mapped",len(myset))
        myset = set([','.join(x) for x in missing_zpids])
        logger.warn("The following %d phenotype-sextuples were not mapped:\n,%s",len(myset),str(myset))

        Assoc().loadAllProperties(g)

        return


    def _process_feature_affected_genes(self, limit=None):
        """
        This table provides the sequence alteration ID, SO type, abbreviation, and relationship to
        the affected gene, with the gene's ID, symbol, and SO type (gene/pseudogene).

        Triples created:
        <gene id> a class:
        <gene id> rdfs:label gene_symbol
        <gene id> subclass of type gene/pseudogene

        <variant locus id> is a GENO:allele
        <variant locus id> rdfs:label <variant_locus_label>
        <variant locus id> is an allele of <gene id>
        <variant locus id> has alternate part <sequence alteration id>

        <sequence alteration id> is an allele of <gene id>
        <sequence alteration id> rdf:type <sequence alteration type>

        :param limit:
        :return:
        """

<<<<<<< HEAD
        logger.info("Processing feature affected genes")
=======
        logger.info("Processing genes")
        if self.testMode:
            g = self.testgraph
        else:
            g = self.graph
>>>>>>> dd022364
        line_counter = 0
        gu = GraphUtils(curie_map.get())
        raw = ('/').join((self.rawdir,self.files['feature_affected_gene']['file']))
        with open(raw, 'r', encoding="iso-8859-1") as csvfile:
            filereader = csv.reader(csvfile, delimiter='\t', quotechar='\"')
            for row in filereader:
                line_counter += 1
<<<<<<< HEAD
                geno = Genotype(self.graph)
                (genomic_feature_id,feature_so_id,genomic_feature_abbreviation,gene_symbol,gene_id,gene_so_id,
                 genomic_feature_marker_relationship,empty) = row
=======

                (gene_id, gene_so_id, gene_symbol, ncbi_gene_id, empty) = row

                if self.testMode and gene_id not in self.test_ids['gene']:
                    continue


                #FIXME: Is my approach with geno here correct?
                geno = Genotype(g)
>>>>>>> dd022364

                #Sequence alteration types present in file: SO:0000159 - deletion, SO:0000199 - translocation,
                # SO:0000667 - insertion, SO:0001059 - sequence_alteration,
                # SO:0001060 - sequence_variant, SO:0001218 - transgenic insertion, SO:1000005 - complex_substitution,
                # SO:1000008 - point_mutation, SO:1000029 - chromosomal_deletion, SO:1000032 - indel

<<<<<<< HEAD
                genomic_feature_id = 'ZFIN:' + genomic_feature_id.strip()
                #TODO: Can build the variant locus, sequence alteration, and sequence alteration type here.

                gene_id = 'ZFIN:' + gene_id.strip()
                #NOTE: There are a few pseudogenes in the file, using the gene_so_id will identify them.
                geno.addGene(gene_id,gene_symbol,gene_so_id)

                #Add variant locus (allele)
                #TODO: Confirm this is correct/holds true for all variant loci.
                # Should a different format be used for transgenic insertions?
                variant_locus_label = gene_symbol+'<'+genomic_feature_abbreviation+'>'
                #print(variant_locus)
                variant_locus_id = self.make_id(genomic_feature_id+gene_id)


                #FIXME:Do we want to filter out the translocations/deletions, or include them?
                geno.addAllele(variant_locus_id,variant_locus_label)

                #gu.addIndividualToGraph(self.graph,genomic_feature_id,genomic_feature_abbreviation,feature_so_id)

                #NOTE: Most feature_marker_relationship entries are 'is allele of' but there are some entries with
                # 'markers missing' corresponds to SO:1000029 - chromosomal_deletion) or
                # 'markers moved' (corresponds to SO:1000199 - translocation).
                # For now, only indicating as an allele of gene if the relationship is 'is allele of.'
                #TODO: Confirm that this conditional is the correct approach.
                # Doesn't a translocation or deletion count as an allele?
                if (genomic_feature_marker_relationship == 'is allele of'):
                    #FIXME: Should this be the variant locus ID or the genomic_feature_id? I think the VL ID.
                    # Add the gene to the allele.
                    geno.addAlleleOfGene(variant_locus_id,gene_id)
                #TODO: For the other relationships, is there a 'translocation_of' or 'deletion_of' that can be used?

                sequence_alteration_type = feature_so_id

                # Add the sequence alteration id, label, and type
                geno.addSequenceAlteration(genomic_feature_id,genomic_feature_abbreviation,sequence_alteration_type)

                # Add the sequence alteration to the variant locus
                geno.addSequenceAlterationToVariantLocus(genomic_feature_id,variant_locus_id)
=======
                geno.addGene(gene_id,gene_symbol)
                gu.addEquivalentClass(g, gene_id, ncbi_gene_id)
>>>>>>> dd022364

                if (not self.testMode) and (limit is not None and line_counter > limit):
                    break


        logger.info("Done with feature affected genes")
        return

    def _process_features(self, limit=None):
        """
        This module provides information for the intrinsic and extrinsic genotype features of zebrafish.

         sequence alteration ID, SO type, abbreviation, and relationship to
        the affected gene, with the gene's ID, symbol, and SO type (gene/pseudogene).

        Triples created:
        <gene id> a class:
        :param limit:
        :return:
        """

<<<<<<< HEAD
        logger.info("Processing features")
        line_counter = 0
        gu = GraphUtils(curie_map.get())
        raw = ('/').join((self.rawdir,self.files['features']['file']))
=======
        # FIXME: Is this method unnecessary once the ZFIN gene ID has been mapped to the NCBIGene ID in process_genes?
        logger.info("Processing GenBank IDs")
        if self.testMode:
            g = self.testgraph
        else:
            g = self.graph
        line_counter = 0
        gu = GraphUtils(curie_map.get())
        raw = ('/').join((self.rawdir, self.files['genbank']['file']))
>>>>>>> dd022364
        with open(raw, 'r', encoding="iso-8859-1") as csvfile:
            filereader = csv.reader(csvfile, delimiter='\t', quotechar='\"')
            for row in filereader:
                line_counter += 1
<<<<<<< HEAD
                geno = Genotype(self.graph)
                (genomic_feature_id,feature_so_id,genomic_feature_abbreviation,genomic_feature_name,
                genomic_feature_type, mutagen, mutagee, construct_id, construct_name, construct_so_id,empty) = row

                genomic_feature_id = 'ZFIN:' + genomic_feature_id.strip()

                gu.addIndividualToGraph(self.graph,genomic_feature_id,genomic_feature_name,feature_so_id)

                if(construct_id is not None and construct_id != ''):
                    construct_id = 'ZFIN:' + construct_id.strip()
                    geno.addConstruct(construct_id,construct_name,construct_so_id)
                    #FIXME: Need the appropriate relationship between the construct and the mutation/alteration.
                    #Derives from? Parent = construct, child = allele/feature?
                    geno.addDerivesFrom(genomic_feature_id,construct_id)

                #TODO: Have available a mutagen and mutagee (adult males, embryos, etc.)
                #How should this be modeled?
                # Mutagens: CRISPR, EMS, ENU, DNA, g-rays, not specified, spontaneous, TALEN, TMP, zinc finger nuclease
                #TODO: make a mapping function for mutagens, if needed.
                # Mutagees: adult females, adult males, embryos, not specified, sperm
=======

                (zfin_id, so_id, symbol, genbank_id, empty) = row

                if self.testMode and zfin_id not in self.test_ids['gene']:
                    continue


                # FIXME: Is my approach with geno here correct?
                geno = Genotype(g)

                zfin_id = 'ZFIN:'+zfin_id.strip()
                genbank_id = 'GenBank:'+genbank_id.strip()
                if re.match('ZFIN:ZDB-GENE.*', zfin_id):
                    geno.addGene(zfin_id, symbol)
                    gu.addClassToGraph(g, genbank_id, symbol, so_id)
                    gu.addEquivalentClass(g,zfin_id, genbank_id)
                else:
                    geno.addConstruct(zfin_id, symbol, so_id)
                    gu.addIndividualToGraph(g, genbank_id, symbol, so_id)
                    gu.addSameIndividual(g, zfin_id, genbank_id)
>>>>>>> dd022364

                if (not self.testMode) and (limit is not None and line_counter > limit):
                    break

        logger.info("Done with features")
        return

    def _process_genes(self, limit=None):
        """
        This table provides the ZFIN gene id, the SO type of the gene, the gene symbol, and the NCBI Gene ID.

        Triples created:
        <gene id> a class
        <gene id> rdfs:label gene_symbol
        <gene id> equivalent class <ncbi_gene_id>
        :param limit:
        :return:
        """
<<<<<<< HEAD

        logger.info("Processing genes")
=======
        #FIXME: Is this method unnecessary once the ZFIN gene ID has been mapped to the NCBIGene ID in process_genes?
        logger.info("Processing UniProt IDs")
        if self.testMode:
            g = self.testgraph
        else:
            g = self.graph
>>>>>>> dd022364
        line_counter = 0
        gu = GraphUtils(curie_map.get())
        raw = ('/').join((self.rawdir,self.files['gene']['file']))
        with open(raw, 'r', encoding="iso-8859-1") as csvfile:
            filereader = csv.reader(csvfile, delimiter='\t', quotechar='\"')
            for row in filereader:
                line_counter += 1

<<<<<<< HEAD
                (gene_id,gene_so_id,gene_symbol,ncbi_gene_id,empty) = row
                geno = Genotype(self.graph)
=======
                (gene_id,gene_so_id,gene_symbol,uniprot_id,empty) = row

                if self.testMode and gene_id not in self.test_ids['gene']:
                    continue


                #FIXME: Is my approach with geno here correct?
                geno = Genotype(g)
>>>>>>> dd022364

                gene_id = 'ZFIN:'+gene_id.strip()
                ncbi_gene_id = 'NCBIGene:'+ncbi_gene_id.strip()

<<<<<<< HEAD
                geno.addGene(gene_id,gene_symbol)
                gu.addEquivalentClass(self.graph,gene_id,ncbi_gene_id)
=======
                # FIXME: Need to lookup with a hash whether or not the gene already exists in the graph?
                # Or just create the gene as a class, although it would be redundant?
                geno.addGene(gene_id,gene_symbol)
                # Need to add some type of 'has_gene_product' relationship here.
                # TODO: Abstract to one of the model utilities
                gu.addIndividualToGraph(g,uniprot_id,None,'SO:0000104')
                gu.addTriple(g,gene_id,gu.properties['has_gene_product'],uniprot_id)
>>>>>>> dd022364

                if (not self.testMode) and (limit is not None and line_counter > limit):
                    break

        logger.info("Done with genes")
        return

    def _process_gene_marker_relationships(self, limit=None):
        """

        :param limit:
        :return:
        """

        logger.info("Processing gene marker relationships")
        line_counter = 0
        gu = GraphUtils(curie_map.get())
        raw = ('/').join((self.rawdir,self.files['gene_marker_rel']['file']))
        with open(raw, 'r', encoding="iso-8859-1") as csvfile:
            filereader = csv.reader(csvfile, delimiter='\t', quotechar='\"')
            for row in filereader:
                line_counter += 1

                (gene_id,gene_so_id,gene_symbol,marker_id,marker_so_id,marker_symbol,relationship,empty) = row

                geno = Genotype(self.graph)

                gene_id = 'ZFIN:'+gene_id.strip()
                #File contains genes (SO:0000704) and psuedogenes (SO:0000336).
                if (gene_so_id == 'SO:0000704'):

                    geno.addGene(gene_id,gene_symbol)
                elif (gene_so_id == 'SO:0000336'):
                    gu.addIndividualToGraph(self.graph,gene_id,gene_symbol,gene_so_id)

                marker_id = 'ZFIN:'+marker_id.strip()
                gu.addIndividualToGraph(self.graph,marker_id,marker_symbol,marker_so_id)

                #TODO: Map gene-marker relationships.
                #Gene-marker relationships: clone contains gene, coding sequence of, contains polymorphism,
                # gene contains small segment, gene encodes small segment, gene has artifact,
                # gene hybridized by small segment, gene produces transcript, gene product recognized by antibody,
                # knockdown reagent targets gene, promoter of, transcript targets gene


                if (limit is not None and line_counter > limit):
                    break

        logger.info("Done with gene marker relationships")
        return

    def _process_pubinfo(self, limit=None):
        '''
        This will pull the zfin internal publication information, and map them to their equivalent
        pmid, and make labels.
        :param raw:
        :param out:
        :param g:
        :param limit:
        :return:
        '''
        line_counter = 0
        if self.testMode:
            g = self.testgraph
        else:
            g = self.graph
        gu = GraphUtils(curie_map.get())
        raw = ('/').join((self.rawdir,self.files['pubs']['file']))
        with open(raw, 'r', encoding="latin-1") as csvfile:
            filereader = csv.reader(csvfile, delimiter='\t', quotechar='\"')
            for row in filereader:
                line_counter += 1
                (pub_id, pubmed_id, authors, title, journal, year, vol, pages, empty) = row

                if self.testMode and (pub_id.replace('ZFIN:','') not in self.test_ids['pub']
                    or pubmed_id.replace('PMID:','') not in self.test_ids['pub']):
                    continue


                pub_id = 'ZFIN:'+pub_id.strip()
                pub_label = ('; ').join((authors, title, journal, year, vol, pages))
                gu.addIndividualToGraph(g,pub_id,pub_label)


                if (pubmed_id != '' and pubmed_id is not None):
                    pubmed_id = 'PMID:'+pubmed_id.strip()
                    gu.addIndividualToGraph(g,pubmed_id,None)
                    gu.addSameIndividual(g,pub_id,pubmed_id)

                if (not self.testMode) and (limit is not None and line_counter > limit):
                    break

        return

    def _process_pub2pubmed(self, limit=None):
        '''
        This will pull the zfin internal publication to pubmed mappings. Somewhat redundant with the
        process_pubinfo method, but this mapping includes additional internal pub to pubmed mappings.
        :param raw:
        :param out:
        :param g:
        :param limit:
        :return:
        '''
        line_counter = 0
        if self.testMode:
            g = self.testgraph
        else:
            g = self.graph
        gu = GraphUtils(curie_map.get())
        raw = ('/').join((self.rawdir,self.files['pub2pubmed']['file']))
        with open(raw, 'r', encoding="latin-1") as csvfile:
            filereader = csv.reader(csvfile, delimiter='\t', quotechar='\"')
            for row in filereader:
                line_counter += 1
                (pub_id, pubmed_id,empty) = row

                if self.testMode and (pub_id.replace('ZFIN:', '') not in self.test_ids['pub']
                    or pubmed_id.replace('PMID:', '') not in self.test_ids['pub']):
                    continue

                pub_id = 'ZFIN:'+pub_id.strip()
                gu.addIndividualToGraph(g, pub_id, None)

                if (pubmed_id != '' and pubmed_id is not None):
                    pubmed_id = 'PMID:'+pubmed_id.strip()
                    gu.addIndividualToGraph(g, pubmed_id, None)
                    gu.addSameIndividual(g, pub_id, pubmed_id)

                if (not self.testMode) and (limit is not None and line_counter > limit):
                    break

        return


        # TODO: The G2P function is only dealing with wild-type environments, meaning just intrinsic genotypes
        # If mapping in these extrinsic modifiers, will need to adjust the G2P function as used above.

        #TODO: We have the sequence information for each of the targeting reagents. How to model?
    def _process_morpholinos(self, limit=None):
        """
        This method processes the morpholino knockdown reagents, creating triples for the
        morpholinos and passing the morpholino data into a hash map for use in the pheno_enviro method.

        Triples created:
        <morpholino_id> is a gene_targeting_reagent
        <morpholino_id> rdfs:label <morpholino_symbol>
        <morpholino_id> has type <morpholino_so_id>
        <morpholino_id> has comment <note>

        <publication_id> is an individual
        <publication_id> mentions <morpholino_id>
        :param limit:
        :return:
        """

        logger.info("Processing Morpholinos")
        if self.testMode:
            g = self.testgraph
        else:
            g = self.graph
        line_counter = 0
        gu = GraphUtils(curie_map.get())
        raw = ('/').join((self.rawdir, self.files['morph']['file']))
        with open(raw, 'r', encoding="iso-8859-1") as csvfile:
            filereader = csv.reader(csvfile, delimiter='\t', quotechar='\"')
            for row in filereader:
                line_counter += 1

                (gene_id, gene_so_id, gene_symbol, morpholino_id, morpholino_so_id,
                morpholino_symbol, morpholino_sequence, publication, note) = row

                if self.testMode and morpholino_id not in self.test_ids['morpholino']:
                    continue

                #FIXME: Is my approach with geno here correct?
                geno = Genotype(g)
                morpholino_id = 'ZFIN:'+morpholino_id.strip()
                gene_id = 'ZFIN:'+gene_id.strip()

<<<<<<< HEAD
                #TODO: map target sequence to morpholino.
                #FIXME: Is this correct?
                #Commenting out for now
                #Is the reverse complement of the morpholino sequence the target sequence or, like miRNAs, is there
                # a seed sequence that is the target sequence and it is not the full reverse complement of the sequence?
                #Also, does the morpholino require the exact sequence match or can there be mismatches?
                #Take the morpholino sequence and get the reverse complement as the target sequence.
                #seq = Seq(morpholino_sequence)
                #target_sequence = seq.reverse_complement()
=======
                # TODO: map target sequence to morpholino.
                # FIXME: Is this correct?
                # Is the reverse complement of the morpholino sequence the target sequence or, like miRNAs, is there
                # a seed sequence that is the target sequence and it is not the full reverse complement of the sequence?
                # Also, does the morpholino require the exact sequence match or can there be mismatches?
                # Take the morpholino sequence and get the reverse complement as the target sequence
                seq = Seq(morpholino_sequence)
                target_sequence = seq.reverse_complement()
>>>>>>> dd022364
                #print(seq)
                #print(target_sequence)
                #print(morpholino_id)

                #FIXME: This is incorrect, as it requires the concentration if available, and is related to the extrinsic genotype.
                #Should add the morpholino as a typed individual instead. Same for TALENs/CRISPRs.
                geno.addGeneTargetingReagent(morpholino_id,morpholino_symbol,morpholino_so_id)
                #Now adding the reagent targeted gene in the pheno_environment processing function.
                #geno.addReagentTargetedGene(morpholino_id,gene_id, gene_id)

                # Add publication
                if(publication != ''):
                    pub_id = 'ZFIN:'+publication.strip()
                    gu.addIndividualToGraph(g,pub_id,None)
                    gu.addTriple(g,pub_id,gu.properties['mentions'],morpholino_id)

<<<<<<< HEAD
                #Add comment?
=======
                # Add comment?
>>>>>>> dd022364
                if(note != ''):
                    gu.addComment(g,morpholino_id,note)

<<<<<<< HEAD
                #Build the hash for the reagents and the gene targets
                if self.kd_reagent_hash['kd_reagent_id'].get(morpholino_id) is None:
                    reagent_target = []
                    reagent_target.append(gene_id)
                    self.kd_reagent_hash['kd_reagent_id'][morpholino_id] = reagent_target
                else:
                    reagent_target = self.kd_reagent_hash['kd_reagent_id'][morpholino_id]
                    reagent_target.append(gene_id)
                    self.kd_reagent_hash['kd_reagent_id'][morpholino_id] = reagent_target

                if self.kd_reagent_hash['kd_reagent_label'].get(morpholino_id) is None:
                    self.kd_reagent_hash['kd_reagent_label'][morpholino_id] = morpholino_symbol
                if self.kd_reagent_hash['gene_label'].get(gene_id) is None:
                    self.kd_reagent_hash['gene_label'][gene_id] = gene_symbol

                if self.label_hash['morpholino_label'].get(morpholino_id) is None:
                    self.label_hash['morpholino_label'][morpholino_id] = morpholino_symbol


                if (limit is not None and line_counter > limit):
=======
                if (not self.testMode) and (limit is not None and line_counter > limit):
>>>>>>> dd022364
                    break

        logger.info("Done with Morpholinos")
        return


    def _process_talens(self, limit=None):
        """

        :param limit:
        :return:
        """

        logger.info("Processing TALENs")
        if self.testMode:
            g = self.testgraph
        else:
            g = self.graph
        line_counter = 0
        gu = GraphUtils(curie_map.get())
        raw = ('/').join((self.rawdir, self.files['talen']['file']))
        with open(raw, 'r', encoding="iso-8859-1") as csvfile:
            filereader = csv.reader(csvfile, delimiter='\t', quotechar='\"')
            for row in filereader:
                line_counter += 1

                (gene_id, gene_so_id, gene_symbol, talen_id, talen_so_id,
                talen_symbol, talen_target_sequence_1, talen_target_sequence_2, publication,note) = row

                if self.testMode and gene_id not in self.test_ids['gene']:
                    continue


                #FIXME: Is my approach with geno here correct?
                geno = Genotype(g)
                talen_id = 'ZFIN:'+talen_id.strip()
                gene_id = 'ZFIN:'+gene_id.strip()

<<<<<<< HEAD
                geno.addGeneTargetingReagent(talen_id,talen_symbol,talen_so_id)
                #Now adding the reagent targeted gene in the pheno_environment processing function.
                #geno.addReagentTargetedGene(talen_id,gene_id,gene_id)
=======
                geno.addGeneTargetingReagent(talen_id, talen_symbol, talen_so_id)
                geno.addReagentTargetedGene(talen_id, gene_id, gene_id)
>>>>>>> dd022364

                # Add publication
                if(publication != ''):
                    pub_id = 'ZFIN:'+publication.strip()
                    gu.addIndividualToGraph(g,pub_id,None)
                    gu.addTriple(g, pub_id, gu.properties['mentions'], talen_id)

                # Add comment?
                if(note != ''):
                    gu.addComment(g, talen_id, note)

<<<<<<< HEAD
                #Build the hash for the reagents and the gene targets
                if self.kd_reagent_hash['kd_reagent_id'].get(talen_id) is None:
                    reagent_target = []
                    reagent_target.append(gene_id)
                    self.kd_reagent_hash['kd_reagent_id'][talen_id] = reagent_target
                else:
                    reagent_target = self.kd_reagent_hash['kd_reagent_id'][talen_id]
                    reagent_target.append(gene_id)
                    self.kd_reagent_hash['kd_reagent_id'][talen_id] = reagent_target

                if self.kd_reagent_hash['kd_reagent_label'].get(talen_id) is None:
                    self.kd_reagent_hash['kd_reagent_label'][talen_id] = talen_symbol
                if self.kd_reagent_hash['gene_label'].get(gene_id) is None:
                    self.kd_reagent_hash['gene_label'][gene_id] = gene_symbol

                if (limit is not None and line_counter > limit):
=======
                if (not self.testMode) and (limit is not None and line_counter > limit):
>>>>>>> dd022364
                    break

        logger.info("Done with TALENS")
        return

    def _process_crisprs(self, limit=None):
        """
        CRISPRs are knockdown reagents.
        :param limit:
        :return:
        """
        logger.info("Processing CRISPRs")
        if self.testMode:
            g = self.testgraph
        else:
            g = self.graph
        line_counter = 0
        gu = GraphUtils(curie_map.get())
        raw = ('/').join((self.rawdir, self.files['crispr']['file']))
        with open(raw, 'r', encoding="iso-8859-1") as csvfile:
            filereader = csv.reader(csvfile, delimiter='\t', quotechar='\"')
            for row in filereader:
                line_counter += 1

                (gene_id, gene_so_id, gene_symbol, crispr_id, crispr_so_id,
                crispr_symbol, crispr_target_sequence, publication, note) = row

                if self.testMode and gene_id not in self.test_ids['gene']:
                    continue

                # FIXME: Is my approach with geno here correct?
                geno = Genotype(g)
                crispr_id = 'ZFIN:'+crispr_id.strip()
                gene_id = 'ZFIN:'+gene_id.strip()

<<<<<<< HEAD
                geno.addGeneTargetingReagent(crispr_id,crispr_symbol,crispr_so_id)
                #Now adding the reagent targeted gene in the pheno_environment processing function.
                #geno.addReagentTargetedGene(crispr_id,gene_id,gene_id)
=======

                geno.addGeneTargetingReagent(crispr_id, crispr_symbol, crispr_so_id)
                geno.addReagentTargetedGene(crispr_id, gene_id, gene_id)
>>>>>>> dd022364

                # Add publication
                if(publication != ''):
                    pub_id = 'ZFIN:'+publication.strip()
                    gu.addIndividualToGraph(g, pub_id, None)
                    gu.addTriple(g, pub_id, gu.properties['mentions'], crispr_id)


<<<<<<< HEAD
                #Add comment
=======
                # Add comment?
>>>>>>> dd022364
                if(note != ''):
                    gu.addComment(g, crispr_id, note)

<<<<<<< HEAD
                #Build the hash for the reagents and the gene targets
                if self.kd_reagent_hash['kd_reagent_id'].get(crispr_id) is None:
                    reagent_target = []
                    reagent_target.append(gene_id)
                    self.kd_reagent_hash['kd_reagent_id'][crispr_id] = reagent_target
                else:
                    reagent_target = self.kd_reagent_hash['kd_reagent_id'][crispr_id]
                    reagent_target.append(gene_id)
                    self.kd_reagent_hash['kd_reagent_id'][crispr_id] = reagent_target

                if self.kd_reagent_hash['kd_reagent_label'].get(crispr_id) is None:
                    self.kd_reagent_hash['kd_reagent_label'][crispr_id] = crispr_symbol
                if self.kd_reagent_hash['gene_label'].get(gene_id) is None:
                    self.kd_reagent_hash['gene_label'][gene_id] = gene_symbol


                if (limit is not None and line_counter > limit):
=======
                if (not self.testMode) and (limit is not None and line_counter > limit):
>>>>>>> dd022364
                    break


        logger.info("Done with CRISPRs")
        return

<<<<<<< HEAD
=======

    # FIXME: It seems that the pheno_environment.txt file has an additional column that is empty.
    # Note that ZFIN indicates this file as only having 3 columns, but 6 columns exist plus the empty column.
    # Consider scrubbing the extra column?
>>>>>>> dd022364
    def _process_pheno_enviro(self, limit=None):
        """
        The pheno_environment.txt file ties experimental conditions to an environment ID.
        An environment ID may have one or more associated conditions.
        Condition groups present: chemical, CRISPR, morpholino, pH, physical, physiological, salinity, TALEN,
        temperature, and Generic-control.
        The condition column may contain knockdown reagent IDs or mixed text.
        :param limit:
        :return:
        """

        logger.info("Processing phenotype environments")
        if self.testMode:
            g = self.testgraph
        else:
            g = self.graph
        line_counter = 0
        gu = GraphUtils(curie_map.get())
<<<<<<< HEAD
        kd_reagent_conc_hash = {}
        kd_reagent_conc_label_hash= {}
        extrinsic_part_hash = {}
        enviro_label_hash = {}
        #condition_
        raw = ('/').join((self.rawdir,self.files['enviro']['file']))
=======
        raw = ('/').join((self.rawdir, self.files['enviro']['file']))
>>>>>>> dd022364
        with open(raw, 'r', encoding="iso-8859-1") as csvfile:
            filereader = csv.reader(csvfile, delimiter='\t', quotechar='\"')
            for row in filereader:
                line_counter += 1

                (environment_id,condition_group,condition,values,units,comment,empty) = row

<<<<<<< HEAD
                if re.match("\\\\",values):
                    values = ''
                environment_id = 'ZFIN:'+environment_id.strip()

                #FIXME: Can the environment serve as the extrinsic genotype ID?
                # For now, making an ID from environment ID only, but may want to revisit.
                extrinsic_geno_id = self.make_id(environment_id)
                self.extrinsic_id_to_enviro_id_hash['extrinsic_id'][extrinsic_geno_id] = environment_id

                geno = Genotype(self.graph)


                #We can start to build the extrinsic genotype using this file.
                # Requires creating a hash similar to what is used for genotypes to get the VSLCs and GVCs.
                #TODO: For now just adding Morpholinos/Talens/CRISPRs and not working with temp/chemical/physical/etc.
                #FIXME: For now just using the general "Environment" geno ID (GENO:0000099)
                #There are a few specific environments available in GENO, including some standard
=======
                if self.testMode and environment_id not in self.test_ids['environment']:
                    continue

                # FIXME: For now just using the general "Environment" geno ID (GENO:0000099)
                # There are a few specific environments available in GENO, including some standard
>>>>>>> dd022364
                # zfin environments (standard salinity and temperature, heat shock (37C), etc), which
                # includes the zfin ID instead of a GENO ID for those environments.

                # Clean up the units
                if units == 'N/A' or units == '':
                    units = None

                # Clean up the values
                if values == '' or values == 'N/A':
                    values = None

                if comment == 'NULL':
                    comment = None

                #Use this regex match if using all knockdown reagents.
                #if re.match('ZDB.*',condition):
                #Use this regex match if using only morpholino knockdown reagents.
                if re.match('ZDB-MRPHLNO.*',condition):

                    condition = 'ZFIN:'+condition.strip()
<<<<<<< HEAD
                    gu.addIndividualToGraph(self.graph,environment_id,None,gu.datatype_properties['environment'])
                    geno.addGenotype(extrinsic_geno_id,None,geno.genoparts['extrinsic_genotype'])

                    # Clean up the units
                    if units is not None and re.match('.*\/.*',units):
                        units = re.sub(r"/",'_',units)


                    # Clean up the values
                    if values == '' or values == 'N/A':
                        values = None
                    if values is not None:
                        values = values.replace(' ', '_')
                        #FIXME: Better way to indicate > and < ?
                        values = values.replace('<', 'less_than_')
                        values = values.replace('>', 'greater_than_')

                    #if units is not None and values is not None:
                        #print(values+units)

                    #Create the targeted sequence id
                    if units is not None and values is not None:
                        targeted_sequence_id = condition+'_'+values+units
                        conc_label = '('+values+' '+units+')'
                    else:
                        #FIXME: Better way to indicate that the concentration is not provided?
                        targeted_sequence_id = condition+'_ns'
                        conc_label = '(n.s.)'
                    #print(targeted_sequence_id)

                    if extrinsic_geno_id not in extrinsic_part_hash:
                        extrinsic_part_hash[extrinsic_geno_id] = [condition]
                        #extrinsic_parts = extrinsic_geno_hash[extrinsic_geno_id]
                        #print(extrinsic_parts)

                    if condition not in extrinsic_part_hash[extrinsic_geno_id]:
                        extrinsic_part_hash[extrinsic_geno_id].append(condition)

                    if extrinsic_geno_id not in kd_reagent_conc_hash:
                        kd_reagent_conc_hash[extrinsic_geno_id] = {}
                    #TODO:Change to a make_id after testing.
                    targeted_sequence_key = extrinsic_geno_id+condition

                    if condition not in kd_reagent_conc_hash[extrinsic_geno_id]:
                        kd_reagent_conc_hash[extrinsic_geno_id][condition] = targeted_sequence_id


                    #targeted gene subregion label will come from hash
                    kd_reagent_label = self.kd_reagent_hash['kd_reagent_label'][condition]
                    #print(kd_reagent_label)
                    targeted_gene_subregion_label = '<'+kd_reagent_label+' '+conc_label+'>'
                    #print(targeted_gene_subregion_label)

                    if comment is None or comment == '':
                        environment_label = condition_group+'['+condition+': '+kd_reagent_label+' '+conc_label+']'
                    else:
                        environment_label = condition_group+'['+condition+': '+kd_reagent_label+' '+conc_label+' ('+comment+')]'

                    if environment_id not in enviro_label_hash:
                        enviro_label_hash[environment_id] = [environment_label]
                    else:
                        enviro_label_hash[environment_id].append(environment_label)

                    if extrinsic_geno_id not in kd_reagent_conc_label_hash:
                        kd_reagent_conc_label_hash[extrinsic_geno_id] = {}

                    if condition not in kd_reagent_conc_label_hash[extrinsic_geno_id]:
                        kd_reagent_conc_label_hash[extrinsic_geno_id][condition] = targeted_gene_subregion_label

                    #print(kd_reagent_conc_hash[extrinsic_geno_id][condition])
                    #print(kd_reagent_conc_hash[extrinsic_geno_id])

                    #if condition not in extrinsic_part_hash[extrinsic_geno_id]:

                    #gvc_hash[vslc_id] = {};
                    #if vslc_counter == 0:
                        #gvcparts[gt_vslc] = [vslc_id]
                    #elif vslc_id not in gvcparts:
                        #gvcparts[gt_vslc].append(vslc_id)
                    #vslc_counter += 1

                    #if extrinsic_geno_id[morpholino] not in extrinsic_parts:
                            #extrinsic_geno_hash[extrinsic_geno_id][morpholino] = {};
                            #extrinsic_parts = extrinsic_geno_hash[extrinsic_geno_id][morpholino]
                            #extrinsic_parts[enviro_con].append(condition)
                    #except KeyError:
                        #extrinsic_parts[enviro_con] = [condition]

                #FIXME: Can remove this if we don't want to deal with any other abnormal environments.
                elif not re.match('ZDB.*',condition):
                    #FIXME:Need to adjust label for non-knockdown reagent environments

                    if values is not None and units is not None and comment is not None:
                        enviro_label = condition_group+'['+condition+': '+values+units+' ('+comment+')]'
                    elif values is not None and units is not None and comment is None:
                        enviro_label = condition_group+'['+condition+': '+values+units+']'
                    elif values is not None and units is None and comment is not None:
                        enviro_label = condition_group+'['+condition+': '+values+' ('+comment+')]'
                    elif values is not None and units is None and comment is None:
                        enviro_label = condition_group+'['+condition+': '+values+']'
                    elif values is None and units is None and comment is None:
                        enviro_label = condition_group+'['+condition+']'
                    elif values is None and units is None and comment is not None:
                        enviro_label = condition_group+'['+condition+' ('+comment+')]'
                    elif values is None and units is not None and comment is None:
                        enviro_label = condition_group+'['+condition+': '+units+']'
                    elif values is None and units is not None and comment is not None:
                        enviro_label = condition_group+'['+condition+': '+units+' ('+comment+')]'
                    else:
                        logger.warn('No environment label created for environment %s.', environment_id)
                        #enviro_label = '<empty>'
                        enviro_label = ''
                    #print(enviro_label)

                    if environment_id not in enviro_label_hash:
                        enviro_label_hash[environment_id] = [enviro_label]
                    else:
                        enviro_label_hash[environment_id].append(enviro_label)

                    #Adding this results in additional environmental variables being added to the morpholino environment.
                    #gu.addIndividualToGraph(self.graph,environment_id,None,gu.datatype_properties['environment'],condition_group)
=======
                    gu.addIndividualToGraph(g,environment_id,condition,gu.datatype_properties['environment'],condition_group)
                else:
                    gu.addIndividualToGraph(g,environment_id,None,gu.datatype_properties['environment'],condition_group)
>>>>>>> dd022364

                # TODO: Need to wrangle a better description, alternative parsing of variables
                # (condition_group, condition, values, units, comment). Leaving as condition group for now.
                # Data is problematic with differing values (numeric values, N/A's, blanks).
                #if(comment !=''):
                    #enviro_description = condition_group+': '+condition+' at '+values+' '+units+comment
                #else:
                    #enviro_description = condition_group+': '+condition+' at '+values+' '+units
                #print(enviro_description)
                #gu.addIndividualToGraph(g,environment_id,None,gu.datatype_properties['environment'],condition_group)


<<<<<<< HEAD

                if (limit is not None and line_counter > limit):
                    break

                #End of loop

            #Now process through the enviro_label_hash to add labels to the environments.

            for environment_id in enviro_label_hash:
                environment_label = ('; ').join(enviro_label_hash[environment_id])
                #print(environment_id+': '+environment_label)
                gu.addIndividualToGraph(self.graph,environment_id,environment_label,gu.datatype_properties['environment'])

            #Now process through the extrinsic_part_hash to produce targeted_gene_subregion and targeted_gene_variant
            #print(extrinsic_part_hash)
            tgc_hash = {}
            for extrinsic_geno_id in extrinsic_part_hash:
                #print(extrinsic_part_hash[extrinsic_geno_id])


                geno = Genotype(self.graph)
                ex_geno = geno.addGenotype(extrinsic_geno_id,None,geno.genoparts['extrinsic_genotype'])
                for condition in extrinsic_part_hash[extrinsic_geno_id]:
                    kd_reagent_conc_id = kd_reagent_conc_hash[extrinsic_geno_id][condition]
                    kd_reagent_gene_ids = self.kd_reagent_hash['kd_reagent_id'][condition]
                    #print(kd_reagent_gene_ids)

                    #Make the tgs id and label, add tgs to graph
                    targeted_gene_subregion_label = kd_reagent_conc_label_hash[extrinsic_geno_id][condition]
                    #TODO: Change to makeID after testing.
                    #targeted_gene_subregion_id = kd_reagent_conc_id+ ('_').join(kd_reagent_gene_ids)
                    targeted_gene_subregion_id = self.make_id(kd_reagent_conc_id+ ('_').join(kd_reagent_gene_ids))
                    #print(targeted_gene_subregion_label)
                    geno.addTargetedGeneSubregion(targeted_gene_subregion_id,targeted_gene_subregion_label)
                    geno.addParts(condition,targeted_gene_subregion_id)


                    for i in kd_reagent_gene_ids:
                        #TODO: Change to a makeID after testing.
                        #targeted_gene_variant_id = i+'_'+kd_reagent_conc_id
                        targeted_gene_variant_id = self.make_id(i+'_'+kd_reagent_conc_id)
                        #FIXME: What about for reagents that target more than one gene? Concatenated or separate?
                        #print(targeted_gene_variant_id)
                        kd_reagent_gene_label = self.kd_reagent_hash['gene_label'][i]
                        kd_reagent_conc_label = self.kd_reagent_hash['kd_reagent_id'][condition]
                        targeted_gene_variant_label = kd_reagent_gene_label+targeted_gene_subregion_label
                        #print('tgv_id='+targeted_gene_variant_id)
                        #print('tgv_label='+targeted_gene_variant_label)
                        geno.addReagentTargetedGene(condition,i,targeted_gene_variant_id,targeted_gene_variant_label)
                        geno.addParts(targeted_gene_subregion_id,targeted_gene_variant_id)

                        if extrinsic_geno_id not in tgc_hash:
                            tgc_hash[extrinsic_geno_id] = {}

                        if targeted_gene_variant_id not in tgc_hash[extrinsic_geno_id]:
                            tgc_hash[extrinsic_geno_id][targeted_gene_variant_id] = targeted_gene_variant_label

                #End of loop
            #Now process through the tgc_hash to produce the targeted_gene_variant_complement
            for extrinsic_geno_id in tgc_hash:
                tgc_ids = []
                tgc_labels = []
                geno = Genotype(self.graph)

                for targeted_gene_variant_id in tgc_hash[extrinsic_geno_id]:
                    if targeted_gene_variant_id not in tgc_ids:
                        tgc_ids.append(targeted_gene_variant_id)
                    if tgc_hash[extrinsic_geno_id][targeted_gene_variant_id] not in tgc_labels:
                        tgc_labels.append(tgc_hash[extrinsic_geno_id][targeted_gene_variant_id])
                #FIXME:Change to MakeID after QA testing.
                #targeted_gene_complement_id = ('_').join(tgc_ids)
                targeted_gene_complement_id = self.make_id(('_').join(tgc_ids))
                targeted_gene_complement_label = ('; ').join(tgc_labels)
                #FIXME: For now just using the TGC label as the extrinsic genotype label
                ex_geno = geno.addGenotype(extrinsic_geno_id,targeted_gene_complement_label,geno.genoparts['extrinsic_genotype'])
                geno.addTargetedGeneComplement(targeted_gene_complement_id,targeted_gene_complement_label)
                if self.label_hash['genotype_label'].get(extrinsic_geno_id) is None:
                    self.label_hash['genotype_label'][extrinsic_geno_id] = targeted_gene_complement_label
                #TODO: Abstract adding TGC to Genotype.
                # Add the TGC to the genotype.
                geno.addParts(targeted_gene_complement_id,extrinsic_geno_id)
                #TODO: Abstract adding TGVs to TGCs.
                for targeted_gene_variant_id in tgc_hash[extrinsic_geno_id]:
                    geno.addParts(targeted_gene_variant_id,targeted_gene_complement_id)

        #print(extrinsic_part_hash)
=======
                if (not self.testMode) and (limit is not None and line_counter > limit):
                    break

>>>>>>> dd022364
        logger.info("Done with phenotype environments")

        return

    def _process_landmarks(self, limit=None):
        """
        This function imports linkage mappings of various entities to genetic locations in cM or cR.
        Entities include sequence variants, BAC ends, cDNA, ESTs, genes, PAC ends, RAPDs, SNPs, SSLPs, and  STSs.
        :param limit:
        :return:
        """

<<<<<<< HEAD
        logger.info("Processing landmarks")
=======
        logger.info("Processing chromosome mappings")
        if self.testMode:
            g = self.testgraph
        else:
            g = self.graph
>>>>>>> dd022364
        line_counter = 0
        gu = GraphUtils(curie_map.get())
        raw = ('/').join((self.rawdir, self.files['mappings']['file']))
        with open(raw, 'r', encoding="iso-8859-1") as csvfile:
            filereader = csv.reader(csvfile, delimiter='\t', quotechar='\"')
            for row in filereader:
                line_counter += 1

                (zfin_id, symbol, so_id, panel_symbol, chromosome, location, metric, empty) = row

                if self.testMode and zfin_id not in self.test_ids['gene']+self.test_ids['allele']:
                    continue

                #FIXME: Is my approach with geno here correct?
                geno = Genotype(g)

                zfin_id = 'ZFIN:'+zfin_id.strip()
<<<<<<< HEAD
                if re.match('ZFIN:ZDB-GENE.*',zfin_id):
                    geno.addGene(zfin_id,symbol)
                elif re.match('ZFIN:ZDB-ALT.*',zfin_id):
                    #The mappings.txt file has these typed as SO:0001060 (sequence_variant),
                    # SO:000159 (sequence_alteration), SO:1000005 (complex_substitution),
                    # or SO:1000008 (point_mutation). So adding as an individual with variable types instead of
                    # using the addSequenceAlteration method.
                    gu.addIndividualToGraph(self.graph,zfin_id,symbol,so_id)
                else:
                    geno.addConstruct(zfin_id,symbol,so_id)
                taxon_id = 'NCBITaxon:7955'
                taxon_num = '7955'
                taxon_label = 'Danio rerio'
                geno.addChromosome(str(chromosome),taxon_id, taxon_label)

                #FIXME: What's the proper way to add a location/landmark?
                #And should the above additions of genes/alterations/constructs be removed?
                #FIXME: Output from this looks wrong
                #Example: faldo:location <http://www.monarchinitiative.org/_ZFIN:ZDB-EST-000426-463Region>
                #Is that coming from this code or elswheere
                location = location+'_'+metric
                f = Feature(zfin_id,symbol,so_id)
                chrom_id = makeChromID(str(chromosome),taxon_num)
                f.addFeatureStartLocation(location,chrom_id)
                f.addFeatureEndLocation(location,chrom_id)
                f.addFeatureToGraph(self.graph)

                #TODO: How should the "panel" be incorporated into the data? Can it be mapped to a source,
                # or a publication? Only 6 panels, so hard coding data is reasonable if needed.
                # PANELS: Heat Shock (HS), Boston MGH Cross (MGH), Mother of Pearl (MOP),
                # Gates et al (GAT), Loeb/NIH/5000/4000 (LN54), Goodfellow T51 (T51).
                # Tracking down reference information should be feasible.

                if (limit is not None and line_counter > limit):
                    break

        logger.info("Done with landmarks")
        return

    def _process_genbank_ids(self, limit=None):
        """
        This file contains BACs, cDNAs, engineered foreign genes, ESTs, engineered plasmids, Fosmids, pseudogenes,
        engineered plasmids, P1 artificial chromosomes, SSLPs, and STS's in addition to genes, maps all to GenBank IDs.
        :param limit:
        :return:
        """
        #TODO: Test the output, make sure the GenBank URI resolves for all construct types.
        # (It does, although ESTs redirect to http://www.ncbi.nlm.nih.gov/nucest/)

        #FIXME: Is this method unnecessary once the ZFIN gene ID has been mapped to the NCBIGene ID in process_genes?
        logger.info("Processing GenBank IDs")
        line_counter = 0
        gu = GraphUtils(curie_map.get())
        raw = ('/').join((self.rawdir,self.files['genbank']['file']))
        with open(raw, 'r', encoding="iso-8859-1") as csvfile:
            filereader = csv.reader(csvfile, delimiter='\t', quotechar='\"')
            for row in filereader:
                line_counter += 1

                (zfin_id,so_id,symbol,genbank_id,empty) = row
                #FIXME: Is my approach with geno here correct?
                geno = Genotype(self.graph)

                zfin_id = 'ZFIN:'+zfin_id.strip()
                genbank_id = 'GenBank:'+genbank_id.strip()
                if re.match('ZFIN:ZDB-GENE.*',zfin_id):
                    geno.addGene(zfin_id,symbol)
                    gu.addClassToGraph(self.graph,genbank_id,symbol,so_id)
                    gu.addEquivalentClass(self.graph,zfin_id,genbank_id)
                else:
                    geno.addConstruct(zfin_id,symbol,so_id)
                    gu.addIndividualToGraph(self.graph,genbank_id,symbol,so_id)
                    gu.addSameIndividual(self.graph,zfin_id,genbank_id)

                if (limit is not None and line_counter > limit):
=======
                if re.match('ZFIN:ZDB-GENE.*', zfin_id):
                    geno.addGene(zfin_id, symbol)
                    gu.addClassToGraph(g,zfin_id, symbol, so_id)
                elif re.match('ZFIN:ZDB-ALT.*', zfin_id):
                    # FIXME: Is this correct?
                    # The mappings.txt file has these typed as SO:0001060=sequence_variant, while Genotype.py so far
                    # only has addSequenceAlteration. Sequence variant is SO:0001059. Sequence alteration is below
                    # sequence feature, while sequence variant is at the top of a different tree in the hierarchy.
                    # If I'm correct to not be using the addSequenceAlteration method, this will need to be abstracted
                    # to an addSequenceVariant method in Genotype.py.
                    gu.addIndividualToGraph(g, zfin_id, symbol, so_id)
                else:
                    geno.addConstruct(zfin_id, symbol, so_id)

                if (not self.testMode) and (limit is not None and line_counter > limit):
>>>>>>> dd022364
                    break

        logger.info("Done with GenBank IDs")
        return

    def _process_uniprot_ids(self, limit=None):
        """

        :param limit:
        :return:
        """
        #FIXME: Is this method unnecessary once the ZFIN gene ID has been mapped to the NCBIGene ID in process_genes?
        logger.info("Processing UniProt IDs")
        line_counter = 0
        gu = GraphUtils(curie_map.get())
        raw = ('/').join((self.rawdir,self.files['uniprot']['file']))
        with open(raw, 'r', encoding="iso-8859-1") as csvfile:
            filereader = csv.reader(csvfile, delimiter='\t', quotechar='\"')
            for row in filereader:
                line_counter += 1

                (gene_id,gene_so_id,gene_symbol,uniprot_id,empty) = row
                #FIXME: Is my approach with geno here correct?
                geno = Genotype(self.graph)

                gene_id = 'ZFIN:'+gene_id.strip()
                uniprot_id = 'UniProtKB:'+uniprot_id.strip()


                #FIXME: Need to lookup with a hash whether or not the gene already exists in the graph?
                # Or just create the gene as a class, although it would be redundant?
                geno.addGene(gene_id,gene_symbol)
                #Need to add some type of 'has_gene_product' relationship here.
                #TODO: Abstract to one of the model utilities
                gu.addIndividualToGraph(self.graph,uniprot_id,None,'SO:0000104')
                gu.addTriple(self.graph,gene_id,gu.properties['has_gene_product'],uniprot_id)

                if (limit is not None and line_counter > limit):
                    break

        logger.info("Done with UniProt IDs")
        return

    def _process_human_orthos(self, limit=None):
        """
        This table provides ortholog mappings between zebrafish and humans, including OMIM IDs

        Triples created:
        <zfin gene id> a class
        <zfin gene id> rdfs:label gene_symbol
        <zfin gene id> dc:description gene_name

        <human gene id> a class
        <human gene id> rdfs:label gene_symbol
        <human gene id> dc:description gene_name
        <human gene id> equivalent class <omim id>

        <zfin gene id> orthology association <human gene id>
        :param limit:
        :return:
        """

        #Is this file necessary if we can get human orthologs through PANTHER?
        #Are the ZFIN genes mapped to an NCBI Gene ID in other files?

        logger.info("Processing human orthos")
        line_counter = 0
        gu = GraphUtils(curie_map.get())
        raw = ('/').join((self.rawdir,self.files['human_orthos']['file']))
        with open(raw, 'r', encoding="iso-8859-1") as csvfile:
            filereader = csv.reader(csvfile, delimiter='\t', quotechar='\"')
            for row in filereader:
                line_counter += 1
                geno = Genotype(self.graph)
                (zfin_id,zfin_symbol,zfin_name,human_symbol,human_name,omim_id,gene_id,empty) = row

                #genotype_id = 'ZFIN:' + genotype_id.strip()

                # Add the zebrafish gene.
                zfin_id = 'ZFIN:' + zfin_id.strip()
                geno.addGene(zfin_id,zfin_symbol,None,zfin_name)

                # Add the human gene.
                gene_id = 'NCBIGene:' + gene_id.strip()
                geno.addGene(gene_id,human_symbol,None,human_name)

                #TODO: Need to add the ortholog relationship between the zebrafish gene and the human gene
                # Is this the correct handling of the relationship?
                assoc_id = self.make_id(('').join((zfin_id,gene_id)))
                assoc = OrthologyAssoc(assoc_id,zfin_id,gene_id,None,None)
                assoc.setRelationship('RO:HOM0000017')
                #assoc.loadAllProperties(self.graph)    #FIXME inefficient
                assoc.addAssociationToGraph(self.graph)

                #Add the OMIM gene ID as an equivalent class for the human gene.
                omim_id = 'OMIM:' + omim_id.strip()
                gu.addEquivalentClass(self.graph, gene_id, omim_id)

                if (limit is not None and line_counter > limit):
                    break

        logger.info("Done with human orthos")
        return


    def _map_sextuple_to_phenotype(self, superterm1_id, subterm1_id, quality_id, superterm2_id, subterm2_id, modifier):
        """
        This will take the 6-part EQ-style annotation used by ZFIN and return the ZP id.
        Currently relies on an external mapping file, but the method may be swapped out in the future
        :param superterm1_id:
        :param subterm1_id:
        :param quality_id:
        :param superterm2_id:
        :param subterm2_id:
        :param modifier:
        :return: ZP id
        """
        zp_id = None
        #FIXME hardcode
        mod_id=modifier
        # zfin uses free-text modifiers, but we need to convert them to proper PATO classes for the mapping
        modifiers = {
            'abnormal' : 'PATO:0000460',
            'normal' : 'PATO:0000461'
        }
        if (modifier in modifiers.keys()):
            mod_id = modifiers.get(modifier)

        key = self._make_zpkey(superterm1_id, subterm1_id, quality_id, superterm2_id, subterm2_id, mod_id)
        mapping = self.zp_map.get(key)

        if (mapping is None):
            pass
            # logger.warn("Couldn't map ZP id to %s",("_").join(
            #    (superterm1_id, subterm1_id, quality_id, superterm2_id, subterm2_id, mod_id)))
        else:
            zp_id = mapping['zp_id']

        return zp_id

    def _load_zp_mappings(self):
        """
        Given a file that defines the mapping between ZFIN-specific EQ definitions and the automatically
        derived ZP ids, create a mapping here.
        This may be deprecated in the future
        :return:
        """
        self.zp_map = {}
        logger.info("Loading ZP-to-EQ mappings")
        line_counter = 0
        file=('/').join((self.rawdir, self.files['zpmap']['file']))
        with open(file, 'r', encoding="utf-8") as csvfile:
            filereader = csv.reader(csvfile, delimiter='\t', quotechar='\"')
            for row in filereader:
                line_counter += 1
                (zp_id, zp_label, superterm1_id, subterm1_id,
                 quality_id, modifier, superterm2_id, subterm2_id) = row
                key = self._make_zpkey(superterm1_id, subterm1_id, quality_id, superterm2_id, subterm2_id, modifier)
                self.zp_map[key] = {
                    'zp_id': zp_id,
                    'label': zp_label,
                    'superterm1_id': superterm1_id,
                    'subterm1_id': subterm1_id,
                    'quality_id': quality_id,
                    'modifier': modifier,
                    'superterm2_id': superterm2_id,
                    'subterm2_id': subterm2_id,
                }
        logger.info("Loaded %s zp terms", self.zp_map.__len__())

        return

<<<<<<< HEAD
    def _make_zpkey(self,superterm1_id,subterm1_id,quality_id,superterm2_id,subterm2_id,modifier):
        key = self.make_id(('_').join((superterm1_id,subterm1_id,quality_id,superterm2_id,subterm2_id,modifier)))
        return key
=======
    def _make_zpkey(self, superterm1_id, subterm1_id, quality_id, superterm2_id, subterm2_id, modifier):
        key = self.make_id(('_').join((superterm1_id, subterm1_id, quality_id, superterm2_id, subterm2_id, modifier)))
        return key

    def getTestSuite(self):
        import unittest
        from tests.test_zfin import ZFINTestCase

        test_suite = unittest.TestLoader().loadTestsFromTestCase(ZFINTestCase)

        return test_suite
>>>>>>> dd022364
<|MERGE_RESOLUTION|>--- conflicted
+++ resolved
@@ -13,11 +13,8 @@
 from dipper.models.OrthologyAssoc import OrthologyAssoc
 from dipper.models.Dataset import Dataset
 from dipper.models.G2PAssoc import G2PAssoc
-<<<<<<< HEAD
 from dipper.models.GenomicFeature import Feature,makeChromID
 from dipper.utils.CurieUtil import CurieUtil
-=======
->>>>>>> dd022364
 from dipper.utils.GraphUtils import GraphUtils
 from dipper import curie_map
 
@@ -165,9 +162,12 @@
             logger.info("Only parsing first %s rows of each file", limit)
         logger.info("Parsing files...")
 
-<<<<<<< HEAD
-        #TODO: Is a specific processing order required here?
+
         self._load_zp_mappings()
+        
+        if self.testOnly:
+            self.testMode = True
+            
         self.kd_reagent_hash = {'kd_reagent_id' : {}, 'kd_reagent_label' : {}, 'gene_label' : {}}
         self.wildtype_hash = {'id' : {}, 'symbol' : {}}
         self.label_hash = {'gene_label' : {}, 'allele_label' : {}, 'construct_label' : {}, 'genotype_label' : {}, 'background_label' : {}, 'morpholino_label' : {}}
@@ -177,19 +177,11 @@
         #These must be processed in a specific order
         self._process_wildtypes(limit) # Must be processed before wildtype_expression
         self._process_genotype_backgrounds(limit)
-=======
-        self._load_zp_mappings()
-
-        if self.testOnly:
-            self.testMode = True
-
-        #self._process_mappings(limit)
->>>>>>> dd022364
         self._process_genotype_features(limit)
         self._process_morpholinos(limit) # Process before talens/crisprs
         #NOTE: If leaving out TALENs & CRISPRs, need to filter them from the pheno_enviro parsing.
-        #self._process_talens(limit) # Leaving TALENs out until further review.
-        #self._process_crisprs(limit) # Leaving CRISPRs out until further review.
+        self._process_talens(limit) # Leaving TALENs out until further review.
+        self._process_crisprs(limit) # Leaving CRISPRs out until further review.
         self._process_pheno_enviro(limit) # Must be processed after morpholinos/talens/crisprs
         self._process_feature_affected_genes(limit)
         self._process_g2p(limit)
@@ -201,19 +193,12 @@
         self._process_genbank_ids(limit)
         self._process_uniprot_ids(limit)
         self._process_human_orthos(limit)
-        #self._process_anatomy(limit)
+        self._process_anatomy(limit)
         self._process_stages(limit)
         self._process_pubinfo(limit)
-<<<<<<< HEAD
         self._process_pub2pubmed(limit)
-
-=======
-        #self._process_pub2pubmed(limit)
-        #self._process_morpholinos(limit)
-        #self._process_talens(limit)
-        #self._process_crisprs(limit)
-        #self._process_pheno_enviro(limit)
->>>>>>> dd022364
+        self._process_mappings(limit)
+
 
         logger.info("Finished parsing.")
 
@@ -229,16 +214,13 @@
         """
         raw = ('/').join((self.rawdir,self.files['geno']['file']))
         out = self.outfile
-<<<<<<< HEAD
-        gu = GraphUtils(curie_map.get())
-=======
 
         if self.testMode:
             g = self.testgraph
         else:
             g = self.graph
 
->>>>>>> dd022364
+        gu = GraphUtils(curie_map.get())
         geno_hash = {}
         gvc_hash = {}
         vslc_label_hash = {}
@@ -253,8 +235,8 @@
                  allele_type, allele_disp_type, gene_symbol, gene_id, zygosity,
                  construct_name, construct_id, other) = row
 
-<<<<<<< HEAD
-
+                if self.testMode and genotype_id not in self.test_ids['genotype']:
+                    continue
 
                 genotype_id = 'ZFIN:' + genotype_id.strip()
                 background_id = self.genotype_id_to_background_id_hash['genotype_id'].get(genotype_id)
@@ -263,14 +245,7 @@
                 else:
                     genotype_name = genotype_name+' [n.s.]'
                 #print(genotype_name)
-                geno = Genotype(self.graph)
-=======
-                if self.testMode and genotype_id not in self.test_ids['genotype']:
-                    continue
-
-                genotype_id = 'ZFIN:' + genotype_id.strip()
                 geno = Genotype(g)
->>>>>>> dd022364
                 gt = geno.addGenotype(genotype_id, genotype_name)
                 if genotype_id not in geno_hash:
                     geno_hash[genotype_id] = {};
@@ -836,14 +811,9 @@
                 if (not re.match('^normal', modifier)):
                     assoc_id = self.make_id((genotype_id+env_id+phenotype_id+pub_id))
                     pub_id = 'ZFIN:' + pub_id.strip()
-<<<<<<< HEAD
                     #FIXME: Assuming we change from the intrinsic genotype_id to the effective genotype ID.
                     assoc = G2PAssoc(assoc_id, effective_genotype_id, phenotype_id, pub_id, eco_id)
-                    self.graph = assoc.addAssociationNodeToGraph(self.graph)
-=======
-                    assoc = G2PAssoc(assoc_id, genotype_id, phenotype_id, pub_id, eco_id)
                     assoc.addAssociationNodeToGraph(g)
->>>>>>> dd022364
                 else:
                     # add normal phenotypes
                     logger.warn("Found normal phenotype; skipping for now")
@@ -862,37 +832,123 @@
         return
 
 
-    def _process_feature_affected_genes(self, limit=None):
-        """
-        This table provides the sequence alteration ID, SO type, abbreviation, and relationship to
-        the affected gene, with the gene's ID, symbol, and SO type (gene/pseudogene).
+    def _process_genes(self, limit=None):
+        """
+        This table provides the ZFIN gene id, the SO type of the gene, the gene symbol, and the NCBI Gene ID.
 
         Triples created:
-        <gene id> a class:
+        <gene id> a class
         <gene id> rdfs:label gene_symbol
-        <gene id> subclass of type gene/pseudogene
-
-        <variant locus id> is a GENO:allele
-        <variant locus id> rdfs:label <variant_locus_label>
-        <variant locus id> is an allele of <gene id>
-        <variant locus id> has alternate part <sequence alteration id>
-
-        <sequence alteration id> is an allele of <gene id>
-        <sequence alteration id> rdf:type <sequence alteration type>
-
-        :param limit:
-        :return:
-        """
-
-<<<<<<< HEAD
-        logger.info("Processing feature affected genes")
-=======
+        <gene id> equivalent class <ncbi_gene_id>
+        :param limit:
+        :return:
+        """
+
         logger.info("Processing genes")
         if self.testMode:
             g = self.testgraph
         else:
             g = self.graph
->>>>>>> dd022364
+        line_counter = 0
+        gu = GraphUtils(curie_map.get())
+        raw = ('/').join((self.rawdir, self.files['gene']['file']))
+        with open(raw, 'r', encoding="iso-8859-1") as csvfile:
+            filereader = csv.reader(csvfile, delimiter='\t', quotechar='\"')
+            for row in filereader:
+                line_counter += 1
+
+                (gene_id,gene_so_id,gene_symbol,ncbi_gene_id,empty) = row
+                
+                if self.testMode and gene_id not in self.test_ids['gene']:
+                    continue
+                    
+                geno = Genotype(g)
+
+                gene_id = 'ZFIN:'+gene_id.strip()
+                ncbi_gene_id = 'NCBIGene:'+ncbi_gene_id.strip()
+
+                geno.addGene(gene_id,gene_symbol)
+                gu.addEquivalentClass(g, gene_id, ncbi_gene_id)
+
+                if (not self.testMode) and (limit is not None and line_counter > limit):
+                    break
+
+        logger.info("Done with genes")
+        return
+
+    def _process_features(self, limit=None):
+        """
+        This module provides information for the intrinsic and extrinsic genotype features of zebrafish.
+
+         sequence alteration ID, SO type, abbreviation, and relationship to
+        the affected gene, with the gene's ID, symbol, and SO type (gene/pseudogene).
+
+        Triples created:
+        <gene id> a class:
+        :param limit:
+        :return:
+        """
+
+        logger.info("Processing features")
+        line_counter = 0
+        gu = GraphUtils(curie_map.get())
+        raw = ('/').join((self.rawdir,self.files['features']['file']))
+        with open(raw, 'r', encoding="iso-8859-1") as csvfile:
+            filereader = csv.reader(csvfile, delimiter='\t', quotechar='\"')
+            for row in filereader:
+                line_counter += 1
+                geno = Genotype(self.graph)
+                (genomic_feature_id,feature_so_id,genomic_feature_abbreviation,genomic_feature_name,
+                genomic_feature_type, mutagen, mutagee, construct_id, construct_name, construct_so_id,empty) = row
+
+                genomic_feature_id = 'ZFIN:' + genomic_feature_id.strip()
+
+                gu.addIndividualToGraph(self.graph,genomic_feature_id,genomic_feature_name,feature_so_id)
+
+                if(construct_id is not None and construct_id != ''):
+                    construct_id = 'ZFIN:' + construct_id.strip()
+                    geno.addConstruct(construct_id,construct_name,construct_so_id)
+                    #FIXME: Need the appropriate relationship between the construct and the mutation/alteration.
+                    #Derives from? Parent = construct, child = allele/feature?
+                    geno.addDerivesFrom(genomic_feature_id,construct_id)
+
+                #TODO: Have available a mutagen and mutagee (adult males, embryos, etc.)
+                #How should this be modeled?
+                # Mutagens: CRISPR, EMS, ENU, DNA, g-rays, not specified, spontaneous, TALEN, TMP, zinc finger nuclease
+                #TODO: make a mapping function for mutagens, if needed.
+                # Mutagees: adult females, adult males, embryos, not specified, sperm
+
+                if (limit is not None and line_counter > limit):
+                    break
+
+        logger.info("Done with features")
+        return
+
+
+
+    def _process_feature_affected_genes(self, limit=None):
+        """
+        This table provides the sequence alteration ID, SO type, abbreviation, and relationship to
+        the affected gene, with the gene's ID, symbol, and SO type (gene/pseudogene).
+
+        Triples created:
+        <gene id> a class:
+        <gene id> rdfs:label gene_symbol
+        <gene id> subclass of type gene/pseudogene
+
+        <variant locus id> is a GENO:allele
+        <variant locus id> rdfs:label <variant_locus_label>
+        <variant locus id> is an allele of <gene id>
+        <variant locus id> has alternate part <sequence alteration id>
+
+        <sequence alteration id> is an allele of <gene id>
+        <sequence alteration id> rdf:type <sequence alteration type>
+
+        :param limit:
+        :return:
+        """
+
+        logger.info("Processing feature affected genes")
         line_counter = 0
         gu = GraphUtils(curie_map.get())
         raw = ('/').join((self.rawdir,self.files['feature_affected_gene']['file']))
@@ -900,28 +956,15 @@
             filereader = csv.reader(csvfile, delimiter='\t', quotechar='\"')
             for row in filereader:
                 line_counter += 1
-<<<<<<< HEAD
                 geno = Genotype(self.graph)
                 (genomic_feature_id,feature_so_id,genomic_feature_abbreviation,gene_symbol,gene_id,gene_so_id,
                  genomic_feature_marker_relationship,empty) = row
-=======
-
-                (gene_id, gene_so_id, gene_symbol, ncbi_gene_id, empty) = row
-
-                if self.testMode and gene_id not in self.test_ids['gene']:
-                    continue
-
-
-                #FIXME: Is my approach with geno here correct?
-                geno = Genotype(g)
->>>>>>> dd022364
 
                 #Sequence alteration types present in file: SO:0000159 - deletion, SO:0000199 - translocation,
                 # SO:0000667 - insertion, SO:0001059 - sequence_alteration,
                 # SO:0001060 - sequence_variant, SO:0001218 - transgenic insertion, SO:1000005 - complex_substitution,
                 # SO:1000008 - point_mutation, SO:1000029 - chromosomal_deletion, SO:1000032 - indel
 
-<<<<<<< HEAD
                 genomic_feature_id = 'ZFIN:' + genomic_feature_id.strip()
                 #TODO: Can build the variant locus, sequence alteration, and sequence alteration type here.
 
@@ -961,165 +1004,11 @@
 
                 # Add the sequence alteration to the variant locus
                 geno.addSequenceAlterationToVariantLocus(genomic_feature_id,variant_locus_id)
-=======
-                geno.addGene(gene_id,gene_symbol)
-                gu.addEquivalentClass(g, gene_id, ncbi_gene_id)
->>>>>>> dd022364
-
-                if (not self.testMode) and (limit is not None and line_counter > limit):
-                    break
-
+
+                if (limit is not None and line_counter > limit):
+                    break
 
         logger.info("Done with feature affected genes")
-        return
-
-    def _process_features(self, limit=None):
-        """
-        This module provides information for the intrinsic and extrinsic genotype features of zebrafish.
-
-         sequence alteration ID, SO type, abbreviation, and relationship to
-        the affected gene, with the gene's ID, symbol, and SO type (gene/pseudogene).
-
-        Triples created:
-        <gene id> a class:
-        :param limit:
-        :return:
-        """
-
-<<<<<<< HEAD
-        logger.info("Processing features")
-        line_counter = 0
-        gu = GraphUtils(curie_map.get())
-        raw = ('/').join((self.rawdir,self.files['features']['file']))
-=======
-        # FIXME: Is this method unnecessary once the ZFIN gene ID has been mapped to the NCBIGene ID in process_genes?
-        logger.info("Processing GenBank IDs")
-        if self.testMode:
-            g = self.testgraph
-        else:
-            g = self.graph
-        line_counter = 0
-        gu = GraphUtils(curie_map.get())
-        raw = ('/').join((self.rawdir, self.files['genbank']['file']))
->>>>>>> dd022364
-        with open(raw, 'r', encoding="iso-8859-1") as csvfile:
-            filereader = csv.reader(csvfile, delimiter='\t', quotechar='\"')
-            for row in filereader:
-                line_counter += 1
-<<<<<<< HEAD
-                geno = Genotype(self.graph)
-                (genomic_feature_id,feature_so_id,genomic_feature_abbreviation,genomic_feature_name,
-                genomic_feature_type, mutagen, mutagee, construct_id, construct_name, construct_so_id,empty) = row
-
-                genomic_feature_id = 'ZFIN:' + genomic_feature_id.strip()
-
-                gu.addIndividualToGraph(self.graph,genomic_feature_id,genomic_feature_name,feature_so_id)
-
-                if(construct_id is not None and construct_id != ''):
-                    construct_id = 'ZFIN:' + construct_id.strip()
-                    geno.addConstruct(construct_id,construct_name,construct_so_id)
-                    #FIXME: Need the appropriate relationship between the construct and the mutation/alteration.
-                    #Derives from? Parent = construct, child = allele/feature?
-                    geno.addDerivesFrom(genomic_feature_id,construct_id)
-
-                #TODO: Have available a mutagen and mutagee (adult males, embryos, etc.)
-                #How should this be modeled?
-                # Mutagens: CRISPR, EMS, ENU, DNA, g-rays, not specified, spontaneous, TALEN, TMP, zinc finger nuclease
-                #TODO: make a mapping function for mutagens, if needed.
-                # Mutagees: adult females, adult males, embryos, not specified, sperm
-=======
-
-                (zfin_id, so_id, symbol, genbank_id, empty) = row
-
-                if self.testMode and zfin_id not in self.test_ids['gene']:
-                    continue
-
-
-                # FIXME: Is my approach with geno here correct?
-                geno = Genotype(g)
-
-                zfin_id = 'ZFIN:'+zfin_id.strip()
-                genbank_id = 'GenBank:'+genbank_id.strip()
-                if re.match('ZFIN:ZDB-GENE.*', zfin_id):
-                    geno.addGene(zfin_id, symbol)
-                    gu.addClassToGraph(g, genbank_id, symbol, so_id)
-                    gu.addEquivalentClass(g,zfin_id, genbank_id)
-                else:
-                    geno.addConstruct(zfin_id, symbol, so_id)
-                    gu.addIndividualToGraph(g, genbank_id, symbol, so_id)
-                    gu.addSameIndividual(g, zfin_id, genbank_id)
->>>>>>> dd022364
-
-                if (not self.testMode) and (limit is not None and line_counter > limit):
-                    break
-
-        logger.info("Done with features")
-        return
-
-    def _process_genes(self, limit=None):
-        """
-        This table provides the ZFIN gene id, the SO type of the gene, the gene symbol, and the NCBI Gene ID.
-
-        Triples created:
-        <gene id> a class
-        <gene id> rdfs:label gene_symbol
-        <gene id> equivalent class <ncbi_gene_id>
-        :param limit:
-        :return:
-        """
-<<<<<<< HEAD
-
-        logger.info("Processing genes")
-=======
-        #FIXME: Is this method unnecessary once the ZFIN gene ID has been mapped to the NCBIGene ID in process_genes?
-        logger.info("Processing UniProt IDs")
-        if self.testMode:
-            g = self.testgraph
-        else:
-            g = self.graph
->>>>>>> dd022364
-        line_counter = 0
-        gu = GraphUtils(curie_map.get())
-        raw = ('/').join((self.rawdir,self.files['gene']['file']))
-        with open(raw, 'r', encoding="iso-8859-1") as csvfile:
-            filereader = csv.reader(csvfile, delimiter='\t', quotechar='\"')
-            for row in filereader:
-                line_counter += 1
-
-<<<<<<< HEAD
-                (gene_id,gene_so_id,gene_symbol,ncbi_gene_id,empty) = row
-                geno = Genotype(self.graph)
-=======
-                (gene_id,gene_so_id,gene_symbol,uniprot_id,empty) = row
-
-                if self.testMode and gene_id not in self.test_ids['gene']:
-                    continue
-
-
-                #FIXME: Is my approach with geno here correct?
-                geno = Genotype(g)
->>>>>>> dd022364
-
-                gene_id = 'ZFIN:'+gene_id.strip()
-                ncbi_gene_id = 'NCBIGene:'+ncbi_gene_id.strip()
-
-<<<<<<< HEAD
-                geno.addGene(gene_id,gene_symbol)
-                gu.addEquivalentClass(self.graph,gene_id,ncbi_gene_id)
-=======
-                # FIXME: Need to lookup with a hash whether or not the gene already exists in the graph?
-                # Or just create the gene as a class, although it would be redundant?
-                geno.addGene(gene_id,gene_symbol)
-                # Need to add some type of 'has_gene_product' relationship here.
-                # TODO: Abstract to one of the model utilities
-                gu.addIndividualToGraph(g,uniprot_id,None,'SO:0000104')
-                gu.addTriple(g,gene_id,gu.properties['has_gene_product'],uniprot_id)
->>>>>>> dd022364
-
-                if (not self.testMode) and (limit is not None and line_counter > limit):
-                    break
-
-        logger.info("Done with genes")
         return
 
     def _process_gene_marker_relationships(self, limit=None):
@@ -1224,6 +1113,7 @@
             g = self.testgraph
         else:
             g = self.graph
+        cu = CurieUtil(curie_map.get())
         gu = GraphUtils(curie_map.get())
         raw = ('/').join((self.rawdir,self.files['pub2pubmed']['file']))
         with open(raw, 'r', encoding="latin-1") as csvfile:
@@ -1295,26 +1185,15 @@
                 morpholino_id = 'ZFIN:'+morpholino_id.strip()
                 gene_id = 'ZFIN:'+gene_id.strip()
 
-<<<<<<< HEAD
-                #TODO: map target sequence to morpholino.
-                #FIXME: Is this correct?
-                #Commenting out for now
-                #Is the reverse complement of the morpholino sequence the target sequence or, like miRNAs, is there
-                # a seed sequence that is the target sequence and it is not the full reverse complement of the sequence?
-                #Also, does the morpholino require the exact sequence match or can there be mismatches?
-                #Take the morpholino sequence and get the reverse complement as the target sequence.
-                #seq = Seq(morpholino_sequence)
-                #target_sequence = seq.reverse_complement()
-=======
                 # TODO: map target sequence to morpholino.
                 # FIXME: Is this correct?
+                # Commenting out for now
                 # Is the reverse complement of the morpholino sequence the target sequence or, like miRNAs, is there
                 # a seed sequence that is the target sequence and it is not the full reverse complement of the sequence?
                 # Also, does the morpholino require the exact sequence match or can there be mismatches?
-                # Take the morpholino sequence and get the reverse complement as the target sequence
-                seq = Seq(morpholino_sequence)
-                target_sequence = seq.reverse_complement()
->>>>>>> dd022364
+                # Take the morpholino sequence and get the reverse complement as the target sequence.
+                #seq = Seq(morpholino_sequence)
+                #target_sequence = seq.reverse_complement()
                 #print(seq)
                 #print(target_sequence)
                 #print(morpholino_id)
@@ -1331,15 +1210,10 @@
                     gu.addIndividualToGraph(g,pub_id,None)
                     gu.addTriple(g,pub_id,gu.properties['mentions'],morpholino_id)
 
-<<<<<<< HEAD
-                #Add comment?
-=======
                 # Add comment?
->>>>>>> dd022364
                 if(note != ''):
                     gu.addComment(g,morpholino_id,note)
 
-<<<<<<< HEAD
                 #Build the hash for the reagents and the gene targets
                 if self.kd_reagent_hash['kd_reagent_id'].get(morpholino_id) is None:
                     reagent_target = []
@@ -1358,11 +1232,7 @@
                 if self.label_hash['morpholino_label'].get(morpholino_id) is None:
                     self.label_hash['morpholino_label'][morpholino_id] = morpholino_symbol
 
-
-                if (limit is not None and line_counter > limit):
-=======
                 if (not self.testMode) and (limit is not None and line_counter > limit):
->>>>>>> dd022364
                     break
 
         logger.info("Done with Morpholinos")
@@ -1401,14 +1271,9 @@
                 talen_id = 'ZFIN:'+talen_id.strip()
                 gene_id = 'ZFIN:'+gene_id.strip()
 
-<<<<<<< HEAD
-                geno.addGeneTargetingReagent(talen_id,talen_symbol,talen_so_id)
+                geno.addGeneTargetingReagent(talen_id, talen_symbol, talen_so_id)
                 #Now adding the reagent targeted gene in the pheno_environment processing function.
                 #geno.addReagentTargetedGene(talen_id,gene_id,gene_id)
-=======
-                geno.addGeneTargetingReagent(talen_id, talen_symbol, talen_so_id)
-                geno.addReagentTargetedGene(talen_id, gene_id, gene_id)
->>>>>>> dd022364
 
                 # Add publication
                 if(publication != ''):
@@ -1420,7 +1285,6 @@
                 if(note != ''):
                     gu.addComment(g, talen_id, note)
 
-<<<<<<< HEAD
                 #Build the hash for the reagents and the gene targets
                 if self.kd_reagent_hash['kd_reagent_id'].get(talen_id) is None:
                     reagent_target = []
@@ -1436,10 +1300,7 @@
                 if self.kd_reagent_hash['gene_label'].get(gene_id) is None:
                     self.kd_reagent_hash['gene_label'][gene_id] = gene_symbol
 
-                if (limit is not None and line_counter > limit):
-=======
                 if (not self.testMode) and (limit is not None and line_counter > limit):
->>>>>>> dd022364
                     break
 
         logger.info("Done with TALENS")
@@ -1475,15 +1336,9 @@
                 crispr_id = 'ZFIN:'+crispr_id.strip()
                 gene_id = 'ZFIN:'+gene_id.strip()
 
-<<<<<<< HEAD
-                geno.addGeneTargetingReagent(crispr_id,crispr_symbol,crispr_so_id)
+                geno.addGeneTargetingReagent(crispr_id, crispr_symbol, crispr_so_id)
                 #Now adding the reagent targeted gene in the pheno_environment processing function.
-                #geno.addReagentTargetedGene(crispr_id,gene_id,gene_id)
-=======
-
-                geno.addGeneTargetingReagent(crispr_id, crispr_symbol, crispr_so_id)
-                geno.addReagentTargetedGene(crispr_id, gene_id, gene_id)
->>>>>>> dd022364
+                #geno.addReagentTargetedGene(crispr_id, gene_id, gene_id)
 
                 # Add publication
                 if(publication != ''):
@@ -1492,15 +1347,10 @@
                     gu.addTriple(g, pub_id, gu.properties['mentions'], crispr_id)
 
 
-<<<<<<< HEAD
-                #Add comment
-=======
                 # Add comment?
->>>>>>> dd022364
                 if(note != ''):
                     gu.addComment(g, crispr_id, note)
 
-<<<<<<< HEAD
                 #Build the hash for the reagents and the gene targets
                 if self.kd_reagent_hash['kd_reagent_id'].get(crispr_id) is None:
                     reagent_target = []
@@ -1516,24 +1366,13 @@
                 if self.kd_reagent_hash['gene_label'].get(gene_id) is None:
                     self.kd_reagent_hash['gene_label'][gene_id] = gene_symbol
 
-
-                if (limit is not None and line_counter > limit):
-=======
                 if (not self.testMode) and (limit is not None and line_counter > limit):
->>>>>>> dd022364
                     break
 
 
         logger.info("Done with CRISPRs")
         return
 
-<<<<<<< HEAD
-=======
-
-    # FIXME: It seems that the pheno_environment.txt file has an additional column that is empty.
-    # Note that ZFIN indicates this file as only having 3 columns, but 6 columns exist plus the empty column.
-    # Consider scrubbing the extra column?
->>>>>>> dd022364
     def _process_pheno_enviro(self, limit=None):
         """
         The pheno_environment.txt file ties experimental conditions to an environment ID.
@@ -1552,16 +1391,12 @@
             g = self.graph
         line_counter = 0
         gu = GraphUtils(curie_map.get())
-<<<<<<< HEAD
         kd_reagent_conc_hash = {}
         kd_reagent_conc_label_hash= {}
         extrinsic_part_hash = {}
         enviro_label_hash = {}
         #condition_
-        raw = ('/').join((self.rawdir,self.files['enviro']['file']))
-=======
         raw = ('/').join((self.rawdir, self.files['enviro']['file']))
->>>>>>> dd022364
         with open(raw, 'r', encoding="iso-8859-1") as csvfile:
             filereader = csv.reader(csvfile, delimiter='\t', quotechar='\"')
             for row in filereader:
@@ -1569,12 +1404,13 @@
 
                 (environment_id,condition_group,condition,values,units,comment,empty) = row
 
-<<<<<<< HEAD
                 if re.match("\\\\",values):
                     values = ''
                 environment_id = 'ZFIN:'+environment_id.strip()
-
-                #FIXME: Can the environment serve as the extrinsic genotype ID?
+                if self.testMode and environment_id not in self.test_ids['environment']:
+                    continue
+
+                # FIXME: Can the environment serve as the extrinsic genotype ID?
                 # For now, making an ID from environment ID only, but may want to revisit.
                 extrinsic_geno_id = self.make_id(environment_id)
                 self.extrinsic_id_to_enviro_id_hash['extrinsic_id'][extrinsic_geno_id] = environment_id
@@ -1582,18 +1418,11 @@
                 geno = Genotype(self.graph)
 
 
-                #We can start to build the extrinsic genotype using this file.
+                # We can start to build the extrinsic genotype using this file.
                 # Requires creating a hash similar to what is used for genotypes to get the VSLCs and GVCs.
-                #TODO: For now just adding Morpholinos/Talens/CRISPRs and not working with temp/chemical/physical/etc.
-                #FIXME: For now just using the general "Environment" geno ID (GENO:0000099)
+                # TODO: For now just adding Morpholinos/Talens/CRISPRs and not working with temp/chemical/physical/etc.
+                # FIXME: For now just using the general "Environment" geno ID (GENO:0000099)
                 #There are a few specific environments available in GENO, including some standard
-=======
-                if self.testMode and environment_id not in self.test_ids['environment']:
-                    continue
-
-                # FIXME: For now just using the general "Environment" geno ID (GENO:0000099)
-                # There are a few specific environments available in GENO, including some standard
->>>>>>> dd022364
                 # zfin environments (standard salinity and temperature, heat shock (37C), etc), which
                 # includes the zfin ID instead of a GENO ID for those environments.
 
@@ -1614,7 +1443,6 @@
                 if re.match('ZDB-MRPHLNO.*',condition):
 
                     condition = 'ZFIN:'+condition.strip()
-<<<<<<< HEAD
                     gu.addIndividualToGraph(self.graph,environment_id,None,gu.datatype_properties['environment'])
                     geno.addGenotype(extrinsic_geno_id,None,geno.genoparts['extrinsic_genotype'])
 
@@ -1736,11 +1564,6 @@
 
                     #Adding this results in additional environmental variables being added to the morpholino environment.
                     #gu.addIndividualToGraph(self.graph,environment_id,None,gu.datatype_properties['environment'],condition_group)
-=======
-                    gu.addIndividualToGraph(g,environment_id,condition,gu.datatype_properties['environment'],condition_group)
-                else:
-                    gu.addIndividualToGraph(g,environment_id,None,gu.datatype_properties['environment'],condition_group)
->>>>>>> dd022364
 
                 # TODO: Need to wrangle a better description, alternative parsing of variables
                 # (condition_group, condition, values, units, comment). Leaving as condition group for now.
@@ -1753,9 +1576,7 @@
                 #gu.addIndividualToGraph(g,environment_id,None,gu.datatype_properties['environment'],condition_group)
 
 
-<<<<<<< HEAD
-
-                if (limit is not None and line_counter > limit):
+                if (not self.testMode) and (limit is not None and line_counter > limit):
                     break
 
                 #End of loop
@@ -1840,16 +1661,12 @@
                     geno.addParts(targeted_gene_variant_id,targeted_gene_complement_id)
 
         #print(extrinsic_part_hash)
-=======
-                if (not self.testMode) and (limit is not None and line_counter > limit):
-                    break
-
->>>>>>> dd022364
         logger.info("Done with phenotype environments")
 
         return
 
-    def _process_landmarks(self, limit=None):
+
+    def _process_mappings(self, limit=None):
         """
         This function imports linkage mappings of various entities to genetic locations in cM or cR.
         Entities include sequence variants, BAC ends, cDNA, ESTs, genes, PAC ends, RAPDs, SNPs, SSLPs, and  STSs.
@@ -1857,15 +1674,11 @@
         :return:
         """
 
-<<<<<<< HEAD
-        logger.info("Processing landmarks")
-=======
         logger.info("Processing chromosome mappings")
         if self.testMode:
             g = self.testgraph
         else:
             g = self.graph
->>>>>>> dd022364
         line_counter = 0
         gu = GraphUtils(curie_map.get())
         raw = ('/').join((self.rawdir, self.files['mappings']['file']))
@@ -1883,83 +1696,6 @@
                 geno = Genotype(g)
 
                 zfin_id = 'ZFIN:'+zfin_id.strip()
-<<<<<<< HEAD
-                if re.match('ZFIN:ZDB-GENE.*',zfin_id):
-                    geno.addGene(zfin_id,symbol)
-                elif re.match('ZFIN:ZDB-ALT.*',zfin_id):
-                    #The mappings.txt file has these typed as SO:0001060 (sequence_variant),
-                    # SO:000159 (sequence_alteration), SO:1000005 (complex_substitution),
-                    # or SO:1000008 (point_mutation). So adding as an individual with variable types instead of
-                    # using the addSequenceAlteration method.
-                    gu.addIndividualToGraph(self.graph,zfin_id,symbol,so_id)
-                else:
-                    geno.addConstruct(zfin_id,symbol,so_id)
-                taxon_id = 'NCBITaxon:7955'
-                taxon_num = '7955'
-                taxon_label = 'Danio rerio'
-                geno.addChromosome(str(chromosome),taxon_id, taxon_label)
-
-                #FIXME: What's the proper way to add a location/landmark?
-                #And should the above additions of genes/alterations/constructs be removed?
-                #FIXME: Output from this looks wrong
-                #Example: faldo:location <http://www.monarchinitiative.org/_ZFIN:ZDB-EST-000426-463Region>
-                #Is that coming from this code or elswheere
-                location = location+'_'+metric
-                f = Feature(zfin_id,symbol,so_id)
-                chrom_id = makeChromID(str(chromosome),taxon_num)
-                f.addFeatureStartLocation(location,chrom_id)
-                f.addFeatureEndLocation(location,chrom_id)
-                f.addFeatureToGraph(self.graph)
-
-                #TODO: How should the "panel" be incorporated into the data? Can it be mapped to a source,
-                # or a publication? Only 6 panels, so hard coding data is reasonable if needed.
-                # PANELS: Heat Shock (HS), Boston MGH Cross (MGH), Mother of Pearl (MOP),
-                # Gates et al (GAT), Loeb/NIH/5000/4000 (LN54), Goodfellow T51 (T51).
-                # Tracking down reference information should be feasible.
-
-                if (limit is not None and line_counter > limit):
-                    break
-
-        logger.info("Done with landmarks")
-        return
-
-    def _process_genbank_ids(self, limit=None):
-        """
-        This file contains BACs, cDNAs, engineered foreign genes, ESTs, engineered plasmids, Fosmids, pseudogenes,
-        engineered plasmids, P1 artificial chromosomes, SSLPs, and STS's in addition to genes, maps all to GenBank IDs.
-        :param limit:
-        :return:
-        """
-        #TODO: Test the output, make sure the GenBank URI resolves for all construct types.
-        # (It does, although ESTs redirect to http://www.ncbi.nlm.nih.gov/nucest/)
-
-        #FIXME: Is this method unnecessary once the ZFIN gene ID has been mapped to the NCBIGene ID in process_genes?
-        logger.info("Processing GenBank IDs")
-        line_counter = 0
-        gu = GraphUtils(curie_map.get())
-        raw = ('/').join((self.rawdir,self.files['genbank']['file']))
-        with open(raw, 'r', encoding="iso-8859-1") as csvfile:
-            filereader = csv.reader(csvfile, delimiter='\t', quotechar='\"')
-            for row in filereader:
-                line_counter += 1
-
-                (zfin_id,so_id,symbol,genbank_id,empty) = row
-                #FIXME: Is my approach with geno here correct?
-                geno = Genotype(self.graph)
-
-                zfin_id = 'ZFIN:'+zfin_id.strip()
-                genbank_id = 'GenBank:'+genbank_id.strip()
-                if re.match('ZFIN:ZDB-GENE.*',zfin_id):
-                    geno.addGene(zfin_id,symbol)
-                    gu.addClassToGraph(self.graph,genbank_id,symbol,so_id)
-                    gu.addEquivalentClass(self.graph,zfin_id,genbank_id)
-                else:
-                    geno.addConstruct(zfin_id,symbol,so_id)
-                    gu.addIndividualToGraph(self.graph,genbank_id,symbol,so_id)
-                    gu.addSameIndividual(self.graph,zfin_id,genbank_id)
-
-                if (limit is not None and line_counter > limit):
-=======
                 if re.match('ZFIN:ZDB-GENE.*', zfin_id):
                     geno.addGene(zfin_id, symbol)
                     gu.addClassToGraph(g,zfin_id, symbol, so_id)
@@ -1973,14 +1709,70 @@
                     gu.addIndividualToGraph(g, zfin_id, symbol, so_id)
                 else:
                     geno.addConstruct(zfin_id, symbol, so_id)
+                taxon_id = 'NCBITaxon:7955'
+                taxon_num = '7955'
+                taxon_label = 'Danio rerio'
+                geno.addChromosome(str(chromosome),taxon_id, taxon_label)
+
+
+
+
+                if (limit is not None and line_counter > limit):
+                    break
+
+        logger.info("Done with chromosome mappings")
+        return
+
+    def _process_genbank_ids(self, limit=None):
+        """
+        This file contains BACs, cDNAs, engineered foreign genes, ESTs, engineered plasmids, Fosmids, pseudogenes,
+        engineered plasmids, P1 artificial chromosomes, SSLPs, and STS's in addition to genes, maps all to GenBank IDs.
+        :param limit:
+        :return:
+        """
+        #TODO: Test the output, make sure the GenBank URI resolves for all construct types.
+        # (It does, although ESTs redirect to http://www.ncbi.nlm.nih.gov/nucest/)
+
+        #FIXME: Is this method unnecessary once the ZFIN gene ID has been mapped to the NCBIGene ID in process_genes?
+        logger.info("Processing GenBank IDs")
+        if self.testMode:
+            g = self.testgraph
+        else:
+            g = self.graph
+        line_counter = 0
+        gu = GraphUtils(curie_map.get())
+        raw = ('/').join((self.rawdir, self.files['genbank']['file']))
+        with open(raw, 'r', encoding="iso-8859-1") as csvfile:
+            filereader = csv.reader(csvfile, delimiter='\t', quotechar='\"')
+            for row in filereader:
+                line_counter += 1
+
+                (zfin_id, so_id, symbol, genbank_id, empty) = row
+                
+                if self.testMode and zfin_id not in self.test_ids['gene']:
+                    continue
+
+                #FIXME: Is my approach with geno here correct?
+                geno = Genotype(g)
+
+                zfin_id = 'ZFIN:'+zfin_id.strip()
+                genbank_id = 'GenBank:'+genbank_id.strip()
+                if re.match('ZFIN:ZDB-GENE.*', zfin_id):
+                    geno.addGene(zfin_id, symbol)
+                    gu.addClassToGraph(g, genbank_id, symbol, so_id)
+                    gu.addEquivalentClass(g, zfin_id, genbank_id)
+                else:
+                    geno.addConstruct(zfin_id, symbol, so_id)
+                    gu.addIndividualToGraph(g, genbank_id, symbol,so_id)
+                    gu.addSameIndividual(g, zfin_id, genbank_id)
 
                 if (not self.testMode) and (limit is not None and line_counter > limit):
->>>>>>> dd022364
-                    break
+                    break
+
 
         logger.info("Done with GenBank IDs")
         return
-
+    
     def _process_uniprot_ids(self, limit=None):
         """
 
@@ -1989,33 +1781,41 @@
         """
         #FIXME: Is this method unnecessary once the ZFIN gene ID has been mapped to the NCBIGene ID in process_genes?
         logger.info("Processing UniProt IDs")
+        if self.testMode:
+            g = self.testgraph
+        else:
+            g = self.graph
         line_counter = 0
         gu = GraphUtils(curie_map.get())
-        raw = ('/').join((self.rawdir,self.files['uniprot']['file']))
+        raw = ('/').join((self.rawdir, self.files['uniprot']['file']))
         with open(raw, 'r', encoding="iso-8859-1") as csvfile:
             filereader = csv.reader(csvfile, delimiter='\t', quotechar='\"')
             for row in filereader:
                 line_counter += 1
 
                 (gene_id,gene_so_id,gene_symbol,uniprot_id,empty) = row
+                
+                if self.testMode and gene_id not in self.test_ids['gene']:
+                    continue
+  
                 #FIXME: Is my approach with geno here correct?
-                geno = Genotype(self.graph)
+                geno = Genotype(g)
 
                 gene_id = 'ZFIN:'+gene_id.strip()
                 uniprot_id = 'UniProtKB:'+uniprot_id.strip()
 
 
-                #FIXME: Need to lookup with a hash whether or not the gene already exists in the graph?
+                # FIXME: Need to lookup with a hash whether or not the gene already exists in the graph?
                 # Or just create the gene as a class, although it would be redundant?
                 geno.addGene(gene_id,gene_symbol)
-                #Need to add some type of 'has_gene_product' relationship here.
-                #TODO: Abstract to one of the model utilities
-                gu.addIndividualToGraph(self.graph,uniprot_id,None,'SO:0000104')
-                gu.addTriple(self.graph,gene_id,gu.properties['has_gene_product'],uniprot_id)
-
-                if (limit is not None and line_counter > limit):
-                    break
-
+                # Need to add some type of 'has_gene_product' relationship here.
+                # TODO: Abstract to one of the model utilities
+                gu.addIndividualToGraph(g,uniprot_id,None,'SO:0000104')
+                gu.addTriple(g,gene_id,gu.properties['has_gene_product'],uniprot_id)
+
+                if (not self.testMode) and (limit is not None and line_counter > limit):
+                    break
+                    
         logger.info("Done with UniProt IDs")
         return
 
@@ -2080,6 +1880,14 @@
         logger.info("Done with human orthos")
         return
 
+
+    def verify(self):
+        status = False
+        self._verify(self.outfile)
+        status = self._verifyowl(self.outfile)
+
+        # verify some kind of relationship that should be in the file
+        return status
 
     def _map_sextuple_to_phenotype(self, superterm1_id, subterm1_id, quality_id, superterm2_id, subterm2_id, modifier):
         """
@@ -2148,11 +1956,6 @@
 
         return
 
-<<<<<<< HEAD
-    def _make_zpkey(self,superterm1_id,subterm1_id,quality_id,superterm2_id,subterm2_id,modifier):
-        key = self.make_id(('_').join((superterm1_id,subterm1_id,quality_id,superterm2_id,subterm2_id,modifier)))
-        return key
-=======
     def _make_zpkey(self, superterm1_id, subterm1_id, quality_id, superterm2_id, subterm2_id, modifier):
         key = self.make_id(('_').join((superterm1_id, subterm1_id, quality_id, superterm2_id, subterm2_id, modifier)))
         return key
@@ -2163,5 +1966,4 @@
 
         test_suite = unittest.TestLoader().loadTestsFromTestCase(ZFINTestCase)
 
-        return test_suite
->>>>>>> dd022364
+        return test_suite