import os
from datetime import datetime
from stat import *
import re
import logging
import csv

from dipper.sources.Source import Source
from dipper.models.Assoc import Assoc
from dipper.models.Dataset import Dataset
from dipper import config
from dipper import curie_map
from dipper.utils.GraphUtils import GraphUtils

logger = logging.getLogger(__name__)


class EOM(Source):
    """
    Elements of Morphology is a resource from NHGRI that has definitions of morphological abnormalities,
    together with image depictions.  We pull those relationships, as well as our local mapping of equivalences
    between EOM and HP terminologies.

    The website is crawled monthly by NIF's DISCO crawler system, which we utilize here.
    Be sure to have pg user/password connection details in your conf.json file, like:
      dbauth : {
        'disco' : {'user' : '<username>', 'password' : '<password>'}
      }

    Monarch-curated data for the HP to EOM mapping is stored at https://phenotype-ontologies.googlecode.com

    Since this resource is so small, the entirety of it is the "test" set.

    """

    # we are using the production view here; should we be using services?
    tables = [
        'dvp.pr_nlx_157874_1'
    ]

    files = {
        'map': {
            'file': 'hp-to-eom-mapping.tsv',
            'url': 'https://phenotype-ontologies.googlecode.com/svn/trunk/src/ontology/hp/mappings/hp-to-eom-mapping.tsv'
        }
    }

    def __init__(self):
        Source.__init__(self, 'eom')
        self.namespaces.update(curie_map.get())

<<<<<<< HEAD
        # update the dataset object with details about this resource
        # TODO put this into a conf file?
        self.dataset = Dataset('eom', 'EOM', 'http://elementsofmorphology.nih.gov')
=======
        #update the dataset object with details about this resource
        #TODO put this into a conf file?
        self.dataset = Dataset('eom', 'EOM', 'http://elementsofmorphology.nih.gov',None,'http://www.genome.gov/copyright.cfm','https://creativecommons.org/publicdomain/mark/1.0/')
>>>>>>> 439442d7

        # check if config exists; if it doesn't, error out and let user know
        if 'dbauth' not in config.get_config() and 'disco' not in config.get_config()['dbauth']:
            logger.error("not configured with PG user/password.")

        # source-specific warnings.  will be cleared when resolved.

        return

    def fetch(self, is_dl_forced):

        # create the connection details for DISCO
        cxn = config.get_config()['dbauth']['disco']
        cxn.update({'host': 'nif-db.crbs.ucsd.edu', 'database': 'disco_crawler', 'port': 5432})

        self.dataset.setFileAccessUrl(''.join(('jdbc:postgresql://', cxn['host'], ':',
                                               str(cxn['port']), '/', cxn['database'])))

        # process the tables
        # self.fetch_from_pgdb(self.tables,cxn,100)  #for testing
        self.fetch_from_pgdb(self.tables,cxn)

        self.get_files(is_dl_forced)

        # FIXME: Everything needed for data provenance?
        st = os.stat(('/').join((self.rawdir,'dvp.pr_nlx_157874_1')))
        filedate=datetime.utcfromtimestamp(st[ST_CTIME]).strftime("%Y-%m-%d")
        self.dataset.setVersion(filedate)

        return

    def parse(self, limit=None):
        if limit is not None:
            logger.info("Only parsing first %s rows of each file", limit)

        if self.testOnly:
            self.testMode = True

        logger.info("Parsing files...")

        self._process_nlx_157874_1_view('/'.join((self.rawdir, 'dvp.pr_nlx_157874_1')), limit)
        self._map_eom_terms('/'.join((self.rawdir, self.files['map']['file'])), limit)

        logger.info("Finished parsing.")

        self.load_bindings()
        Assoc().loadAllProperties(self.graph)

        # since it's so small, we default to copying the entire graph to the test set
        self.testgraph = self.graph

        logger.info("Found %s nodes", len(self.graph))
        return

    def _process_nlx_157874_1_view(self, raw, limit=None):
        """
        This table contains the Elements of Morphology data that has been screen-scraped into DISCO.
        Note that foaf:depiction is inverse of foaf:depicts relationship.

        Since it is bad form to have two definitions, we concatenate the two into one string.

        Triples:
            <eom id> a owl:Class
                rdf:label Literal(eom label)
                OIO:hasRelatedSynonym Literal(synonym list)
                IAO:definition Literal(objective_def. subjective def)
                foaf:depiction Literal(small_image_url),Literal(large_image_url)
                foaf:page Literal(page_url)
                dc:comment Literal(long commented text)


        :param raw:
        :param limit:
        :return:
        """

        gu = GraphUtils(curie_map.get())
        line_counter = 0
        with open(raw, 'r') as f1:
            f1.readline()  # read the header row; skip
            filereader = csv.reader(f1, delimiter='\t', quotechar='\"')
            for line in filereader:
                line_counter += 1
                (morphology_term_id, morphology_term_num, morphology_term_label, morphology_term_url,
                 terminology_category_label, terminology_category_url, subcategory, objective_definition,
                 subjective_definition, comments, synonyms, replaces, small_figure_url, large_figure_url,
                 e_uid, v_uid, v_uuid, v_last_modified) = line

                # Add morphology term to graph as a class with label, type, and description.
                gu.addClassToGraph(self.graph, morphology_term_id, morphology_term_label)

                # Assemble the description text

                if subjective_definition != '' and not (re.match('.+\.$', subjective_definition)):
                    # add a trailing period.
                    subjective_definition = subjective_definition.strip() + '.'
                if objective_definition != '' and not (re.match('.+\.$', objective_definition)):
                    # add a trailing period.
                    objective_definition = objective_definition.strip() + '.'

                definition = '  '.join((objective_definition, subjective_definition)).strip()

                gu.addDefinition(self.graph, morphology_term_id, definition)

                # <term id> FOAF:depicted_by literal url
                # <url> type foaf:depiction

                # do we want both images?
                # morphology_term_id has depiction small_figure_url
                if small_figure_url != '':
                    gu.addDepiction(self.graph, morphology_term_id, small_figure_url)

                # morphology_term_id has depiction large_figure_url
                if large_figure_url != '':
                    gu.addDepiction(self.graph, morphology_term_id, large_figure_url)

                # morphology_term_id has comment comments
                if comments != '':
                    gu.addComment(self.graph, morphology_term_id, comments.strip())

                if synonyms != '':
                    for s in synonyms.split(';'):
                        gu.addSynonym(self.graph, morphology_term_id, s.strip(), gu.properties['hasExactSynonym'])

                # morphology_term_id hasRelatedSynonym replaces (; delimited)
                if replaces != '' and replaces != synonyms:
                    for s in replaces.split(';'):
                        gu.addSynonym(self.graph, morphology_term_id, s.strip(), gu.properties['hasRelatedSynonym'])

                # morphology_term_id has page morphology_term_url
                gu.addPage(self.graph, morphology_term_id, morphology_term_url)

                if limit is not None and line_counter > limit:
                    break
        return

    def _map_eom_terms(self, raw, limit=None):
        """
        This table contains the HP ID mappings from the local tsv file.
        Triples:
            <eom id> owl:equivalentClass <hp id>
        :param raw:
        :param limit:
        :return:
        """

        gu = GraphUtils(curie_map.get())

        line_counter = 0
        with open(raw, 'r') as f1:
            f1.readline()  # read the header row; skip
            for line in f1:
                line_counter += 1

                (morphology_term_id, morphology_term_label, hp_id, hp_label, notes) = line.split('\t')

                # Sub out the underscores for colons.
                hp_id = re.sub('_', ':', hp_id)
                if re.match(".*HP:.*", hp_id):
                    # add the HP term as a class
                    gu.addClassToGraph(self.graph, hp_id, None)
                    # Add the HP ID as an equivalent class
                    gu.addEquivalentClass(self.graph, morphology_term_id, hp_id)
                else:
                    logger.warning('No matching HP term for %s', morphology_term_label)

                if limit is not None and line_counter > limit:
                    break

        return

    def getTestSuite(self):
        import unittest
        from tests.test_eom import EOMTestCase

        test_suite = unittest.TestLoader().loadTestsFromTestCase(EOMTestCase)

        return test_suite<|MERGE_RESOLUTION|>--- conflicted
+++ resolved
@@ -49,15 +49,11 @@
         Source.__init__(self, 'eom')
         self.namespaces.update(curie_map.get())
 
-<<<<<<< HEAD
         # update the dataset object with details about this resource
         # TODO put this into a conf file?
-        self.dataset = Dataset('eom', 'EOM', 'http://elementsofmorphology.nih.gov')
-=======
-        #update the dataset object with details about this resource
-        #TODO put this into a conf file?
-        self.dataset = Dataset('eom', 'EOM', 'http://elementsofmorphology.nih.gov',None,'http://www.genome.gov/copyright.cfm','https://creativecommons.org/publicdomain/mark/1.0/')
->>>>>>> 439442d7
+        self.dataset = Dataset('eom', 'EOM', 'http://elementsofmorphology.nih.gov', None, 
+                               'http://www.genome.gov/copyright.cfm',
+                               'https://creativecommons.org/publicdomain/mark/1.0/')
 
         # check if config exists; if it doesn't, error out and let user know
         if 'dbauth' not in config.get_config() and 'disco' not in config.get_config()['dbauth']:
