--- conflicted
+++ resolved
@@ -104,7 +104,6 @@
 "fusion": "SO:0001882"
 "structural_alteration": "SO:0001785"
 "direct_tandem_duplication": "SO:1000039"
-<<<<<<< HEAD
 "loss_of_function_variant": "SO:0002054"
 "gain_of_function_variant": "SO:0002053"
 "activating_mutation": ":activating"
@@ -126,9 +125,7 @@
 
 # GENO (some overlap between GENO and SO)
 # Prioritize GENO when possible
-=======
 # "microsatellite": "SO:0000289"
->>>>>>> 6e6ffbf8
 "microsatellite": "GENO:0000847"
 "short repeat": "GENO:0000846"
 
@@ -136,18 +133,16 @@
 "has_zygosity": "GENO:0000608"
 "haplotype": "GENO:0000871"
 "coding sequence alteration": "GENO:0000848"
-<<<<<<< HEAD
 "somatic": "GENO:0000882"
 "germline": "GENO:0000900"
 
-=======
 # Association types
 "pathogenic_for_condition": "GENO:0000840"
 "likely_pathogenic_for_condition": "GENO:0000841"
 "benign_for_condition": "GENO:0000843"
 "likely_benign_for_condition": "GENO:0000844"
 "uncertain significance": "GENO:0000845"
->>>>>>> 6e6ffbf8
+
 # punting to RCV on disease for now
 # (would be a little under 10000 terms to map here
 # maybe down to 3500 if clustered)
@@ -164,12 +159,9 @@
 
 "phenotyping only": "SEPIO:0000186"
 
-<<<<<<< HEAD
-=======
 # this does not seem to be an ontology term. why is it here?
 "has_sex_specificty": ":has_sex_specificity"
 
->>>>>>> 6e6ffbf8
 # provenance  unused now? (2016 06 03)
 # ENIGMA BRCA1/2 Classification Criteria (2015)	SEPIO:1000001
 # ENIGMA BRCA1/2 Classification Criteria (2015)": "SEPIO:1000001"
@@ -180,12 +172,9 @@
 "has_affected_feature": "GENO:0000418"
 "is upstream of sequence of": "RO:0002528"
 "is downstream of sequence of": "RO:0002529"
-<<<<<<< HEAD
 "has_reference_part": "GENO:0000385"
 # asserted, but not computed (MB no idea what this means)
-=======
-# asserted but not computed (MB no idea what this means)
->>>>>>> 6e6ffbf8
+
 "in taxon": "RO:0002162"
 "evidence": "ECO:0000000"
 "journal article": "IAO:0000013"
@@ -217,7 +206,7 @@
 "male": "PATO:0000384"
 "female": "PATO:0000383"
 
-<<<<<<< HEAD
+
 # genotype to phenotype/disease
 "has_phenotype": "RO:0002200"
 "causes_condition": "RO:0003303"
@@ -253,7 +242,7 @@
 "biallelic": ":biallelic"
 "monoallelic": ":monoallelic"
 "mosaic": ":mosaic"
-=======
+
 # species
 "Homo sapiens": "NCBITaxon:9606"
 "Gallus gallus": "NCBITaxon:9031"
@@ -368,5 +357,4 @@
 "is_assertion_supported_by_evidence": "SEPIO:0000111"
 # "is_assertion_supported_by": "SEPIO:0000111"
 # possible alternative
-# "has_evidence_with_item": "SEPIO:0000189"
->>>>>>> 6e6ffbf8
+# "has_evidence_with_item": "SEPIO:0000189"